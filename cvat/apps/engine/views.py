--- conflicted
+++ resolved
@@ -71,12 +71,9 @@
 
 from utils.dataset_manifest import ImageManifestManager
 from cvat.apps.engine.utils import (
-<<<<<<< HEAD
     av_scan_paths, process_failed_job, configure_dependent_job,
-    parse_exception_message, get_rq_job_meta
-=======
-    av_scan_paths, process_failed_job, configure_dependent_job, parse_exception_message, get_rq_job_meta, get_import_rq_id, import_resource_with_clean_up_after
->>>>>>> 04a1f0b3
+    parse_exception_message, get_rq_job_meta, get_import_rq_id,
+    import_resource_with_clean_up_after
 )
 from cvat.apps.engine import backup
 from cvat.apps.engine.mixins import PartialUpdateModelMixin, UploadMixin, AnnotationMixin, SerializeMixin
@@ -1570,7 +1567,6 @@
         parameters=[
             OpenApiParameter('format', location=OpenApiParameter.QUERY, type=OpenApiTypes.STR, required=False,
                 description='Input format name\nYou can get the list of supported formats at:\n/server/annotation/formats'),
-<<<<<<< HEAD
             OpenApiParameter('location', description='where to import the annotation from',
                 location=OpenApiParameter.QUERY, type=OpenApiTypes.STR, required=False,
                 enum=Location.list()),
@@ -1581,10 +1577,8 @@
                 default=True),
             OpenApiParameter('filename', description='Annotation file name',
                 location=OpenApiParameter.QUERY, type=OpenApiTypes.STR, required=False),
-=======
             OpenApiParameter('rq_id', location=OpenApiParameter.QUERY, type=OpenApiTypes.STR, required=False,
                 description='rq id'),
->>>>>>> 04a1f0b3
         ],
         request=PolymorphicProxySerializer(
             component_name='JobAnnotationsUpdate',
