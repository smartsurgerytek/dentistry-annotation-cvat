# Copyright (C) 2020 Intel Corporation
#
# SPDX-License-Identifier: MIT


import io
import os
import os.path as osp
import random
import shutil
import tempfile
import xml.etree.ElementTree as ET
import zipfile
from collections import defaultdict
from enum import Enum
from glob import glob
from io import BytesIO
from unittest import mock

import av
import numpy as np
from pdf2image import convert_from_bytes
from django.conf import settings
from django.contrib.auth.models import Group, User
from django.http import HttpResponse
from PIL import Image
from pycocotools import coco as coco_loader
from rest_framework import status
from rest_framework.test import APIClient, APITestCase

from cvat.apps.engine.models import (AttributeType, Data, Job, Project,
<<<<<<< HEAD
    Segment, StatusChoice, Task, StorageMethodChoice, StorageChoice)
=======
    Segment, StatusChoice, Task, Label, StorageMethodChoice)
>>>>>>> 75d2826a
from cvat.apps.engine.prepare import prepare_meta, prepare_meta_for_upload

def create_db_users(cls):
    (group_admin, _) = Group.objects.get_or_create(name="admin")
    (group_user, _) = Group.objects.get_or_create(name="user")
    (group_annotator, _) = Group.objects.get_or_create(name="annotator")
    (group_observer, _) = Group.objects.get_or_create(name="observer")

    user_admin = User.objects.create_superuser(username="admin", email="",
        password="admin")
    user_admin.groups.add(group_admin)
    user_owner = User.objects.create_user(username="user1", password="user1")
    user_owner.groups.add(group_user)
    user_assignee = User.objects.create_user(username="user2", password="user2")
    user_assignee.groups.add(group_annotator)
    user_annotator = User.objects.create_user(username="user3", password="user3")
    user_annotator.groups.add(group_annotator)
    user_observer = User.objects.create_user(username="user4", password="user4")
    user_observer.groups.add(group_observer)
    user_dummy = User.objects.create_user(username="user5", password="user5")
    user_dummy.groups.add(group_user)

    cls.admin = user_admin
    cls.owner = cls.user1 = user_owner
    cls.assignee = cls.user2 = user_assignee
    cls.annotator = cls.user3 = user_annotator
    cls.observer = cls.user4 = user_observer
    cls.user = cls.user5 = user_dummy

def create_db_task(data):
    data_settings = {
        "size": data.pop("size"),
        "image_quality": data.pop("image_quality"),
    }

    db_data = Data.objects.create(**data_settings)
    shutil.rmtree(db_data.get_data_dirname(), ignore_errors=True)
    os.makedirs(db_data.get_data_dirname())
    os.makedirs(db_data.get_upload_dirname())

    db_task = Task.objects.create(**data)
    shutil.rmtree(db_task.get_task_dirname(), ignore_errors=True)
    os.makedirs(db_task.get_task_dirname())
    os.makedirs(db_task.get_task_logs_dirname())
    os.makedirs(db_task.get_task_artifacts_dirname())
    db_task.data = db_data
    db_task.save()

    for x in range(0, db_task.data.size, db_task.segment_size):
        start_frame = x
        stop_frame = min(x + db_task.segment_size - 1, db_task.data.size - 1)

        db_segment = Segment()
        db_segment.task = db_task
        db_segment.start_frame = start_frame
        db_segment.stop_frame = stop_frame
        db_segment.save()

        db_job = Job()
        db_job.segment = db_segment
        db_job.save()

    return db_task

def create_dummy_db_tasks(obj, project=None):
    tasks = []

    data = {
        "name": "my task #1",
        "owner": obj.owner,
        "assignee": obj.assignee,
        "overlap": 0,
        "segment_size": 100,
        "image_quality": 75,
        "size": 100,
        "project": project
    }
    db_task = create_db_task(data)
    tasks.append(db_task)

    data = {
        "name": "my multijob task",
        "owner": obj.user,
        "overlap": 0,
        "segment_size": 100,
        "image_quality": 50,
        "size": 200,
        "project": project
    }
    db_task = create_db_task(data)
    tasks.append(db_task)

    data = {
        "name": "my task #2",
        "owner": obj.owner,
        "assignee": obj.assignee,
        "overlap": 0,
        "segment_size": 100,
        "image_quality": 75,
        "size": 100,
        "project": project
    }
    db_task = create_db_task(data)
    tasks.append(db_task)

    data = {
        "name": "super task",
        "owner": obj.admin,
        "overlap": 0,
        "segment_size": 50,
        "image_quality": 95,
        "size": 50,
        "project": project
    }
    db_task = create_db_task(data)
    tasks.append(db_task)

    return tasks

def create_dummy_db_projects(obj):
    projects = []

    data = {
        "name": "my empty project",
        "owner": obj.owner,
        "assignee": obj.assignee,
    }
    db_project = Project.objects.create(**data)
    projects.append(db_project)

    data = {
        "name": "my project without assignee",
        "owner": obj.user,
    }
    db_project = Project.objects.create(**data)
    create_dummy_db_tasks(obj, db_project)
    projects.append(db_project)

    data = {
        "name": "my big project",
        "owner": obj.owner,
        "assignee": obj.assignee,
    }
    db_project = Project.objects.create(**data)
    create_dummy_db_tasks(obj, db_project)
    projects.append(db_project)

    data = {
        "name": "public project",
    }
    db_project = Project.objects.create(**data)
    create_dummy_db_tasks(obj, db_project)
    projects.append(db_project)

    data = {
        "name": "super project",
        "owner": obj.admin,
        "assignee": obj.assignee,
    }
    db_project = Project.objects.create(**data)
    create_dummy_db_tasks(obj, db_project)
    projects.append(db_project)

    return projects


class ForceLogin:
    def __init__(self, user, client):
        self.user = user
        self.client = client

    def __enter__(self):
        if self.user:
            self.client.force_login(self.user, backend='django.contrib.auth.backends.ModelBackend')

        return self

    def __exit__(self, exception_type, exception_value, traceback):
        if self.user:
            self.client.logout()


class JobGetAPITestCase(APITestCase):
    def setUp(self):
        self.client = APIClient()

    @classmethod
    def setUpTestData(cls):
        create_db_users(cls)
        cls.task = create_dummy_db_tasks(cls)[0]
        cls.job = Job.objects.filter(segment__task_id=cls.task.id).first()
        cls.job.assignee = cls.annotator
        cls.job.save()

    def _run_api_v1_jobs_id(self, jid, user):
        with ForceLogin(user, self.client):
            response = self.client.get('/api/v1/jobs/{}'.format(jid))

        return response

    def _check_request(self, response):
        self.assertEqual(response.status_code, status.HTTP_200_OK)
        self.assertEqual(response.data["id"], self.job.id)
        self.assertEqual(response.data["status"], StatusChoice.ANNOTATION)
        self.assertEqual(response.data["start_frame"], self.job.segment.start_frame)
        self.assertEqual(response.data["stop_frame"], self.job.segment.stop_frame)

    def test_api_v1_jobs_id_admin(self):
        response = self._run_api_v1_jobs_id(self.job.id, self.admin)
        self._check_request(response)
        response = self._run_api_v1_jobs_id(self.job.id + 10, self.admin)
        self.assertEqual(response.status_code, status.HTTP_404_NOT_FOUND)

    def test_api_v1_jobs_id_owner(self):
        response = self._run_api_v1_jobs_id(self.job.id, self.owner)
        self._check_request(response)
        response = self._run_api_v1_jobs_id(self.job.id + 10, self.owner)
        self.assertEqual(response.status_code, status.HTTP_404_NOT_FOUND)

    def test_api_v1_jobs_id_annotator(self):
        response = self._run_api_v1_jobs_id(self.job.id, self.annotator)
        self._check_request(response)
        response = self._run_api_v1_jobs_id(self.job.id + 10, self.annotator)
        self.assertEqual(response.status_code, status.HTTP_404_NOT_FOUND)

    def test_api_v1_jobs_id_observer(self):
        response = self._run_api_v1_jobs_id(self.job.id, self.observer)
        self._check_request(response)
        response = self._run_api_v1_jobs_id(self.job.id + 10, self.observer)
        self.assertEqual(response.status_code, status.HTTP_404_NOT_FOUND)

    def test_api_v1_jobs_id_user(self):
        response = self._run_api_v1_jobs_id(self.job.id, self.user)
        self.assertEqual(response.status_code, status.HTTP_403_FORBIDDEN)
        response = self._run_api_v1_jobs_id(self.job.id + 10, self.user)
        self.assertEqual(response.status_code, status.HTTP_404_NOT_FOUND)

    def test_api_v1_jobs_id_no_auth(self):
        response = self._run_api_v1_jobs_id(self.job.id, None)
        self.assertEqual(response.status_code, status.HTTP_401_UNAUTHORIZED)
        response = self._run_api_v1_jobs_id(self.job.id + 10, None)
        self.assertEqual(response.status_code, status.HTTP_401_UNAUTHORIZED)


class JobUpdateAPITestCase(APITestCase):
    def setUp(self):
        self.client = APIClient()
        self.task = create_dummy_db_tasks(self)[0]
        self.job = Job.objects.filter(segment__task_id=self.task.id).first()
        self.job.assignee = self.annotator
        self.job.save()

    @classmethod
    def setUpTestData(cls):
        create_db_users(cls)

    def _run_api_v1_jobs_id(self, jid, user, data):
        with ForceLogin(user, self.client):
            response = self.client.put('/api/v1/jobs/{}'.format(jid), data=data, format='json')

        return response

    def _check_request(self, response, data):
        self.assertEqual(response.status_code, status.HTTP_200_OK)
        self.assertEqual(response.data["id"], self.job.id)
        self.assertEqual(response.data["status"], data.get('status', self.job.status))
        assignee = self.job.assignee.id if self.job.assignee else None
        self.assertEqual(response.data["assignee"]["id"], data.get('assignee_id', assignee))
        self.assertEqual(response.data["start_frame"], self.job.segment.start_frame)
        self.assertEqual(response.data["stop_frame"], self.job.segment.stop_frame)

    def test_api_v1_jobs_id_admin(self):
        data = {"status": StatusChoice.COMPLETED, "assignee_id": self.owner.id}
        response = self._run_api_v1_jobs_id(self.job.id, self.admin, data)
        self._check_request(response, data)
        response = self._run_api_v1_jobs_id(self.job.id + 10, self.admin, data)
        self.assertEqual(response.status_code, status.HTTP_404_NOT_FOUND)

    def test_api_v1_jobs_id_owner(self):
        data = {"status": StatusChoice.VALIDATION, "assignee_id": self.annotator.id}
        response = self._run_api_v1_jobs_id(self.job.id, self.owner, data)
        self._check_request(response, data)
        response = self._run_api_v1_jobs_id(self.job.id + 10, self.owner, data)
        self.assertEqual(response.status_code, status.HTTP_404_NOT_FOUND)

    def test_api_v1_jobs_id_annotator(self):
        data = {"status": StatusChoice.ANNOTATION, "assignee_id": self.user.id}
        response = self._run_api_v1_jobs_id(self.job.id, self.annotator, data)
        self._check_request(response, data)
        response = self._run_api_v1_jobs_id(self.job.id + 10, self.annotator, data)
        self.assertEqual(response.status_code, status.HTTP_404_NOT_FOUND)

    def test_api_v1_jobs_id_observer(self):
        data = {"status": StatusChoice.ANNOTATION, "assignee_id": self.admin.id}
        response = self._run_api_v1_jobs_id(self.job.id, self.observer, data)
        self.assertEqual(response.status_code, status.HTTP_403_FORBIDDEN)
        response = self._run_api_v1_jobs_id(self.job.id + 10, self.observer, data)
        self.assertEqual(response.status_code, status.HTTP_404_NOT_FOUND)

    def test_api_v1_jobs_id_user(self):
        data = {"status": StatusChoice.ANNOTATION, "assignee_id": self.user.id}
        response = self._run_api_v1_jobs_id(self.job.id, self.user, data)
        self.assertEqual(response.status_code, status.HTTP_403_FORBIDDEN)
        response = self._run_api_v1_jobs_id(self.job.id + 10, self.user, data)
        self.assertEqual(response.status_code, status.HTTP_404_NOT_FOUND)

    def test_api_v1_jobs_id_no_auth(self):
        data = {"status": StatusChoice.ANNOTATION, "assignee_id": self.user.id}
        response = self._run_api_v1_jobs_id(self.job.id, None, data)
        self.assertEqual(response.status_code, status.HTTP_401_UNAUTHORIZED)
        response = self._run_api_v1_jobs_id(self.job.id + 10, None, data)
        self.assertEqual(response.status_code, status.HTTP_401_UNAUTHORIZED)

class JobPartialUpdateAPITestCase(JobUpdateAPITestCase):
    def _run_api_v1_jobs_id(self, jid, user, data):
        with ForceLogin(user, self.client):
            response = self.client.patch('/api/v1/jobs/{}'.format(jid), data=data, format='json')

        return response

    def test_api_v1_jobs_id_annotator_partial(self):
        data = {"status": StatusChoice.VALIDATION}
        response = self._run_api_v1_jobs_id(self.job.id, self.owner, data)
        self._check_request(response, data)

    def test_api_v1_jobs_id_admin_partial(self):
        data = {"assignee_id": self.user.id}
        response = self._run_api_v1_jobs_id(self.job.id, self.owner, data)
        self._check_request(response, data)

class ServerAboutAPITestCase(APITestCase):
    def setUp(self):
        self.client = APIClient()

    @classmethod
    def setUpTestData(cls):
        create_db_users(cls)

    def _run_api_v1_server_about(self, user):
        with ForceLogin(user, self.client):
            response = self.client.get('/api/v1/server/about')

        return response

    def _check_request(self, response):
        self.assertEqual(response.status_code, status.HTTP_200_OK)
        self.assertIsNotNone(response.data.get("name", None))
        self.assertIsNotNone(response.data.get("description", None))
        self.assertIsNotNone(response.data.get("version", None))

    def test_api_v1_server_about_admin(self):
        response = self._run_api_v1_server_about(self.admin)
        self._check_request(response)

    def test_api_v1_server_about_user(self):
        response = self._run_api_v1_server_about(self.user)
        self._check_request(response)

    def test_api_v1_server_about_no_auth(self):
        response = self._run_api_v1_server_about(None)
        self.assertEqual(response.status_code, status.HTTP_401_UNAUTHORIZED)

class ServerExceptionAPITestCase(APITestCase):
    def setUp(self):
        self.client = APIClient()

    @classmethod
    def setUpTestData(cls):
        create_db_users(cls)
        cls.data = {
            "system": "Linux",
            "client": "rest_framework.APIClient",
            "time": "2019-01-29T12:34:56.000000Z",
            "task_id": 1,
            "job_id": 1,
            "proj_id": 2,
            "client_id": 12321235123,
            "message": "just test message",
            "filename": "http://localhost/my_file.js",
            "line": 1,
            "column": 1,
            "stack": ""
        }

    def _run_api_v1_server_exception(self, user):
        with ForceLogin(user, self.client):
            #pylint: disable=unused-variable
            with mock.patch("cvat.apps.engine.views.clogger") as clogger:
                response = self.client.post('/api/v1/server/exception',
                    self.data, format='json')

        return response

    def test_api_v1_server_exception_admin(self):
        response = self._run_api_v1_server_exception(self.admin)
        self.assertEqual(response.status_code, status.HTTP_201_CREATED)

    def test_api_v1_server_exception_user(self):
        response = self._run_api_v1_server_exception(self.user)
        self.assertEqual(response.status_code, status.HTTP_201_CREATED)

    def test_api_v1_server_exception_no_auth(self):
        response = self._run_api_v1_server_exception(None)
        self.assertEqual(response.status_code, status.HTTP_401_UNAUTHORIZED)


class ServerLogsAPITestCase(APITestCase):
    def setUp(self):
        self.client = APIClient()

    @classmethod
    def setUpTestData(cls):
        create_db_users(cls)
        cls.data = [
        {
            "time": "2019-01-29T12:34:56.000000Z",
            "task_id": 1,
            "job_id": 1,
            "proj_id": 2,
            "client_id": 12321235123,
            "message": "just test message",
            "name": "add point",
            "is_active": True,
            "payload": {"count": 1}
        },
        {
            "time": "2019-02-24T12:34:56.000000Z",
            "client_id": 12321235123,
            "name": "add point",
            "is_active": True,
        }]

    def _run_api_v1_server_logs(self, user):
        with ForceLogin(user, self.client):
            #pylint: disable=unused-variable
            with mock.patch("cvat.apps.engine.views.clogger") as clogger:
                response = self.client.post('/api/v1/server/logs',
                    self.data, format='json')

        return response

    def test_api_v1_server_logs_admin(self):
        response = self._run_api_v1_server_logs(self.admin)
        self.assertEqual(response.status_code, status.HTTP_201_CREATED)

    def test_api_v1_server_logs_user(self):
        response = self._run_api_v1_server_logs(self.user)
        self.assertEqual(response.status_code, status.HTTP_201_CREATED)

    def test_api_v1_server_logs_no_auth(self):
        response = self._run_api_v1_server_logs(None)
        self.assertEqual(response.status_code, status.HTTP_401_UNAUTHORIZED)


class UserAPITestCase(APITestCase):
    def setUp(self):
        self.client = APIClient()
        create_db_users(self)

    def _check_response(self, user, response, is_full=True):
        self.assertEqual(response.status_code, status.HTTP_200_OK)
        self._check_data(user, response.data, is_full)

    def _check_data(self, user, data, is_full):
        self.assertEqual(data["id"], user.id)
        self.assertEqual(data["username"], user.username)
        self.assertEqual(data["first_name"], user.first_name)
        self.assertEqual(data["last_name"], user.last_name)
        extra_check = self.assertIn if is_full else self.assertNotIn
        extra_check("email", data)
        extra_check("groups", data)
        extra_check("is_staff", data)
        extra_check("is_superuser", data)
        extra_check("is_active", data)
        extra_check("last_login", data)
        extra_check("date_joined", data)

class UserListAPITestCase(UserAPITestCase):
    def _run_api_v1_users(self, user):
        with ForceLogin(user, self.client):
            response = self.client.get('/api/v1/users')

        return response

    def _check_response(self, user, response, is_full):
        self.assertEqual(response.status_code, status.HTTP_200_OK)
        for user_info in response.data['results']:
            db_user = getattr(self, user_info['username'])
            self._check_data(db_user, user_info, is_full)

    def test_api_v1_users_admin(self):
        response = self._run_api_v1_users(self.admin)
        self._check_response(self.admin, response, True)

    def test_api_v1_users_user(self):
        response = self._run_api_v1_users(self.user)
        self._check_response(self.user, response, False)

    def test_api_v1_users_annotator(self):
        response = self._run_api_v1_users(self.annotator)
        self._check_response(self.annotator, response, False)

    def test_api_v1_users_observer(self):
        response = self._run_api_v1_users(self.observer)
        self._check_response(self.observer, response, False)

    def test_api_v1_users_no_auth(self):
        response = self._run_api_v1_users(None)
        self.assertEqual(response.status_code, status.HTTP_401_UNAUTHORIZED)

class UserSelfAPITestCase(UserAPITestCase):
    def _run_api_v1_users_self(self, user):
        with ForceLogin(user, self.client):
            response = self.client.get('/api/v1/users/self')

        return response

    def test_api_v1_users_self_admin(self):
        response = self._run_api_v1_users_self(self.admin)
        self._check_response(self.admin, response)

    def test_api_v1_users_self_user(self):
        response = self._run_api_v1_users_self(self.user)
        self._check_response(self.user, response)

    def test_api_v1_users_self_annotator(self):
        response = self._run_api_v1_users_self(self.annotator)
        self._check_response(self.annotator, response)

    def test_api_v1_users_self_observer(self):
        response = self._run_api_v1_users_self(self.observer)
        self._check_response(self.observer, response)

    def test_api_v1_users_self_no_auth(self):
        response = self._run_api_v1_users_self(None)
        self.assertEqual(response.status_code, status.HTTP_401_UNAUTHORIZED)

class UserGetAPITestCase(UserAPITestCase):
    def _run_api_v1_users_id(self, user, user_id):
        with ForceLogin(user, self.client):
            response = self.client.get('/api/v1/users/{}'.format(user_id))

        return response

    def test_api_v1_users_id_admin(self):
        response = self._run_api_v1_users_id(self.admin, self.user.id)
        self._check_response(self.user, response, True)

        response = self._run_api_v1_users_id(self.admin, self.admin.id)
        self._check_response(self.admin, response, True)

        response = self._run_api_v1_users_id(self.admin, self.owner.id)
        self._check_response(self.owner, response, True)

    def test_api_v1_users_id_user(self):
        response = self._run_api_v1_users_id(self.user, self.user.id)
        self._check_response(self.user, response, True)

        response = self._run_api_v1_users_id(self.user, self.owner.id)
        self._check_response(self.owner, response, False)

    def test_api_v1_users_id_annotator(self):
        response = self._run_api_v1_users_id(self.annotator, self.annotator.id)
        self._check_response(self.annotator, response, True)

        response = self._run_api_v1_users_id(self.annotator, self.user.id)
        self._check_response(self.user, response, False)

    def test_api_v1_users_id_observer(self):
        response = self._run_api_v1_users_id(self.observer, self.observer.id)
        self._check_response(self.observer, response, True)

        response = self._run_api_v1_users_id(self.observer, self.user.id)
        self._check_response(self.user, response, False)

    def test_api_v1_users_id_no_auth(self):
        response = self._run_api_v1_users_id(None, self.user.id)
        self.assertEqual(response.status_code, status.HTTP_401_UNAUTHORIZED)

class UserPartialUpdateAPITestCase(UserAPITestCase):
    def _run_api_v1_users_id(self, user, user_id, data):
        with ForceLogin(user, self.client):
            response = self.client.patch('/api/v1/users/{}'.format(user_id), data=data)

        return response

    def _check_response_with_data(self, user, response, data, is_full):
        # refresh information about the user from DB
        user = User.objects.get(id=user.id)
        for k,v in data.items():
            self.assertEqual(response.data[k], v)
        self._check_response(user, response, is_full)

    def test_api_v1_users_id_admin_partial(self):
        data = {"username": "user09", "last_name": "my last name"}
        response = self._run_api_v1_users_id(self.admin, self.user.id, data)

        self._check_response_with_data(self.user, response, data, True)

    def test_api_v1_users_id_user_partial(self):
        data = {"username": "user10", "first_name": "my name"}
        response = self._run_api_v1_users_id(self.user, self.user.id, data)
        self._check_response_with_data(self.user, response, data, False)

        data = {"is_staff": True}
        response = self._run_api_v1_users_id(self.user, self.user.id, data)
        self.assertEqual(response.status_code, status.HTTP_400_BAD_REQUEST)

        data = {"username": "admin", "is_superuser": True}
        response = self._run_api_v1_users_id(self.user, self.user.id, data)
        self.assertEqual(response.status_code, status.HTTP_400_BAD_REQUEST)

        data = {"username": "non_active", "is_active": False}
        response = self._run_api_v1_users_id(self.user, self.user.id, data)
        self.assertEqual(response.status_code, status.HTTP_400_BAD_REQUEST)

        data = {"username": "annotator01", "first_name": "slave"}
        response = self._run_api_v1_users_id(self.user, self.annotator.id, data)
        self.assertEqual(response.status_code, status.HTTP_403_FORBIDDEN)

    def test_api_v1_users_id_no_auth_partial(self):
        data = {"username": "user12"}
        response = self._run_api_v1_users_id(None, self.user.id, data)
        self.assertEqual(response.status_code, status.HTTP_401_UNAUTHORIZED)

class UserDeleteAPITestCase(UserAPITestCase):
    def _run_api_v1_users_id(self, user, user_id):
        with ForceLogin(user, self.client):
            response = self.client.delete('/api/v1/users/{}'.format(user_id))

        return response

    def test_api_v1_users_id_admin(self):
        response = self._run_api_v1_users_id(self.admin, self.user.id)
        self.assertEqual(response.status_code, status.HTTP_204_NO_CONTENT)

        response = self._run_api_v1_users_id(self.admin, self.admin.id)
        self.assertEqual(response.status_code, status.HTTP_204_NO_CONTENT)

    def test_api_v1_users_id_user(self):
        response = self._run_api_v1_users_id(self.user, self.owner.id)
        self.assertEqual(response.status_code, status.HTTP_403_FORBIDDEN)

        response = self._run_api_v1_users_id(self.user, self.user.id)
        self.assertEqual(response.status_code, status.HTTP_204_NO_CONTENT)

    def test_api_v1_users_id_annotator(self):
        response = self._run_api_v1_users_id(self.annotator, self.user.id)
        self.assertEqual(response.status_code, status.HTTP_403_FORBIDDEN)

        response = self._run_api_v1_users_id(self.annotator, self.annotator.id)
        self.assertEqual(response.status_code, status.HTTP_204_NO_CONTENT)

    def test_api_v1_users_id_observer(self):
        response = self._run_api_v1_users_id(self.observer, self.user.id)
        self.assertEqual(response.status_code, status.HTTP_403_FORBIDDEN)

        response = self._run_api_v1_users_id(self.observer, self.observer.id)
        self.assertEqual(response.status_code, status.HTTP_204_NO_CONTENT)

    def test_api_v1_users_id_no_auth(self):
        response = self._run_api_v1_users_id(None, self.user.id)
        self.assertEqual(response.status_code, status.HTTP_401_UNAUTHORIZED)

class ProjectListAPITestCase(APITestCase):
    def setUp(self):
        self.client = APIClient()

    @classmethod
    def setUpTestData(cls):
        create_db_users(cls)
        cls.projects = create_dummy_db_projects(cls)

    def _run_api_v1_projects(self, user, params=""):
        with ForceLogin(user, self.client):
            response = self.client.get('/api/v1/projects{}'.format(params))

        return response

    def test_api_v1_projects_admin(self):
        response = self._run_api_v1_projects(self.admin)
        self.assertEqual(response.status_code, status.HTTP_200_OK)
        self.assertListEqual(
            sorted([project.name for project in self.projects]),
            sorted([res["name"] for res in response.data["results"]]))

    def test_api_v1_projects_user(self):
        response = self._run_api_v1_projects(self.user)
        self.assertEqual(response.status_code, status.HTTP_200_OK)
        self.assertListEqual(
            sorted([project.name for project in self.projects
                if 'my empty project' != project.name]),
            sorted([res["name"] for res in response.data["results"]]))

    def test_api_v1_projects_observer(self):
        response = self._run_api_v1_projects(self.observer)
        self.assertEqual(response.status_code, status.HTTP_200_OK)
        self.assertListEqual(
            sorted([project.name for project in self.projects]),
            sorted([res["name"] for res in response.data["results"]]))

    def test_api_v1_projects_no_auth(self):
        response = self._run_api_v1_projects(None)
        self.assertEqual(response.status_code, status.HTTP_401_UNAUTHORIZED)

class ProjectGetAPITestCase(APITestCase):
    def setUp(self):
        self.client = APIClient()

    @classmethod
    def setUpTestData(cls):
        create_db_users(cls)
        cls.projects = create_dummy_db_projects(cls)

    def _run_api_v1_projects_id(self, pid, user):
        with ForceLogin(user, self.client):
            response = self.client.get('/api/v1/projects/{}'.format(pid))

        return response

    def _check_response(self, response, db_project):
        self.assertEqual(response.status_code, status.HTTP_200_OK)
        self.assertEqual(response.data["name"], db_project.name)
        owner = db_project.owner.id if db_project.owner else None
        response_owner = response.data["owner"]["id"] if response.data["owner"] else None
        self.assertEqual(response_owner, owner)
        assignee = db_project.assignee.id if db_project.assignee else None
        response_assignee = response.data["assignee"]["id"] if response.data["assignee"] else None
        self.assertEqual(response_assignee, assignee)
        self.assertEqual(response.data["status"], db_project.status)
        self.assertEqual(response.data["bug_tracker"], db_project.bug_tracker)

    def _check_api_v1_projects_id(self, user):
        for db_project in self.projects:
            response = self._run_api_v1_projects_id(db_project.id, user)
            if user and user.has_perm("engine.project.access", db_project):
                self._check_response(response, db_project)
            elif user:
                self.assertEqual(response.status_code, status.HTTP_403_FORBIDDEN)
            else:
                self.assertEqual(response.status_code, status.HTTP_401_UNAUTHORIZED)

    def test_api_v1_projects_id_admin(self):
        self._check_api_v1_projects_id(self.admin)

    def test_api_v1_projects_id_user(self):
        self._check_api_v1_projects_id(self.user)

    def test_api_v1_projects_id_observer(self):
        self._check_api_v1_projects_id(self.observer)

    def test_api_v1_projects_id_no_auth(self):
        self._check_api_v1_projects_id(None)

class ProjectDeleteAPITestCase(APITestCase):
    def setUp(self):
        self.client = APIClient()

    @classmethod
    def setUpTestData(cls):
        create_db_users(cls)
        cls.projects = create_dummy_db_projects(cls)

    def _run_api_v1_projects_id(self, pid, user):
        with ForceLogin(user, self.client):
            response = self.client.delete('/api/v1/projects/{}'.format(pid), format="json")

        return response

    def _check_api_v1_projects_id(self, user):
        for db_project in self.projects:
            response = self._run_api_v1_projects_id(db_project.id, user)
            if user and user.has_perm("engine.project.delete", db_project):
                self.assertEqual(response.status_code, status.HTTP_204_NO_CONTENT)
            elif user:
                self.assertEqual(response.status_code, status.HTTP_403_FORBIDDEN)
            else:
                self.assertEqual(response.status_code, status.HTTP_401_UNAUTHORIZED)

    def test_api_v1_projects_id_admin(self):
        self._check_api_v1_projects_id(self.admin)

    def test_api_v1_projects_id_user(self):
        self._check_api_v1_projects_id(self.user)

    def test_api_v1_projects_id_observer(self):
        self._check_api_v1_projects_id(self.observer)

    def test_api_v1_projects_id_no_auth(self):
        self._check_api_v1_projects_id(None)

class ProjectCreateAPITestCase(APITestCase):
    def setUp(self):
        self.client = APIClient()

    @classmethod
    def setUpTestData(cls):
        create_db_users(cls)

    def _run_api_v1_projects(self, user, data):
        with ForceLogin(user, self.client):
            response = self.client.post('/api/v1/projects', data=data, format="json")

        return response

    def _check_response(self, response, user, data):
        self.assertEqual(response.status_code, status.HTTP_201_CREATED)
        self.assertEqual(response.data["name"], data["name"])
        self.assertEqual(response.data["owner"]["id"], data.get("owner_id", user.id))
        response_assignee = response.data["assignee"]["id"] if response.data["assignee"] else None
        self.assertEqual(response_assignee, data.get('assignee_id', None))
        self.assertEqual(response.data["bug_tracker"], data.get("bug_tracker", ""))
        self.assertEqual(response.data["status"], StatusChoice.ANNOTATION)
        self.assertListEqual(
            [label["name"] for label in data.get("labels", [])],
            [label["name"] for label in response.data["labels"]]
        )

    def _check_api_v1_projects(self, user, data):
        response = self._run_api_v1_projects(user, data)
        if user and user.has_perm("engine.project.create"):
            self._check_response(response, user, data)
        elif user:
            self.assertEqual(response.status_code, status.HTTP_403_FORBIDDEN)
        else:
            self.assertEqual(response.status_code, status.HTTP_401_UNAUTHORIZED)

    def test_api_v1_projects_admin(self):
        data = {
            "name": "new name for the project",
            "bug_tracker": "http://example.com"
        }
        self._check_api_v1_projects(self.admin, data)

        data = {
            "owner_id": self.owner.id,
            "assignee_id": self.assignee.id,
            "name": "new name for the project"
        }
        self._check_api_v1_projects(self.admin, data)

        data = {
            "owner_id": self.admin.id,
            "name": "2"
        }
        self._check_api_v1_projects(self.admin, data)

        data = {
            "name": "Project with labels",
            "labels": [{
                "name": "car",
            }]
        }
        self._check_api_v1_projects(self.admin, data)


    def test_api_v1_projects_user(self):
        data = {
            "name": "Dummy name",
            "bug_tracker": "it is just text"
        }
        self._check_api_v1_projects(self.user, data)

        data = {
            "owner_id": self.owner.id,
            "assignee_id": self.assignee.id,
            "name": "My import project with data"
        }
        self._check_api_v1_projects(self.user, data)


    def test_api_v1_projects_observer(self):
        data = {
            "name": "My Project #1",
            "owner_id": self.owner.id,
            "assignee_id": self.assignee.id
        }
        self._check_api_v1_projects(self.observer, data)

    def test_api_v1_projects_no_auth(self):
        data = {
            "name": "My Project #2",
            "owner_id": self.admin.id,
        }
        self._check_api_v1_projects(None, data)

class ProjectPartialUpdateAPITestCase(APITestCase):
    def setUp(self):
        self.client = APIClient()

    @classmethod
    def setUpTestData(cls):
        create_db_users(cls)
        cls.projects = create_dummy_db_projects(cls)

    def _run_api_v1_projects_id(self, pid, user, data):
        with ForceLogin(user, self.client):
            response = self.client.patch('/api/v1/projects/{}'.format(pid),
                data=data, format="json")

        return response

    def _check_response(self, response, db_project, data):
        self.assertEqual(response.status_code, status.HTTP_200_OK)
        name = data.get("name", data.get("name", db_project.name))
        self.assertEqual(response.data["name"], name)
        response_owner = response.data["owner"]["id"] if response.data["owner"] else None
        db_owner = db_project.owner.id if db_project.owner else None
        self.assertEqual(response_owner, data.get("owner_id", db_owner))
        response_assignee = response.data["assignee"]["id"] if response.data["assignee"] else None
        db_assignee = db_project.assignee.id if db_project.assignee else None
        self.assertEqual(response_assignee, data.get("assignee_id", db_assignee))
        self.assertEqual(response.data["status"], data.get("status", db_project.status))
        self.assertEqual(response.data["bug_tracker"], data.get("bug_tracker", db_project.bug_tracker))

    def _check_api_v1_projects_id(self, user, data):
        for db_project in self.projects:
            response = self._run_api_v1_projects_id(db_project.id, user, data)
            if user and user.has_perm("engine.project.change", db_project):
                self._check_response(response, db_project, data)
            elif user:
                self.assertEqual(response.status_code, status.HTTP_403_FORBIDDEN)
            else:
                self.assertEqual(response.status_code, status.HTTP_401_UNAUTHORIZED)

    def test_api_v1_projects_id_admin(self):
        data = {
            "name": "new name for the project",
            "owner_id": self.owner.id,
            "bug_tracker": "https://new.bug.tracker",
        }
        self._check_api_v1_projects_id(self.admin, data)

    def test_api_v1_projects_id_user(self):
        data = {
            "name": "new name for the project",
            "owner_id": self.assignee.id,
        }
        self._check_api_v1_projects_id(self.user, data)

    def test_api_v1_projects_id_observer(self):
        data = {
            "name": "new name for the project",
        }
        self._check_api_v1_projects_id(self.observer, data)

    def test_api_v1_projects_id_no_auth(self):
        data = {
            "name": "new name for the project",
        }
        self._check_api_v1_projects_id(None, data)

class ProjectListOfTasksAPITestCase(APITestCase):
    def setUp(self):
        self.client = APIClient()

    @classmethod
    def setUpTestData(cls):
        create_db_users(cls)
        cls.projects = create_dummy_db_projects(cls)

    def _run_api_v1_projects_id_tasks(self, user, pid):
        with ForceLogin(user, self.client):
            response = self.client.get('/api/v1/projects/{}/tasks'.format(pid))

        return response

    def test_api_v1_projects_id_tasks_admin(self):
        project = self.projects[1]
        response = self._run_api_v1_projects_id_tasks(self.admin, project.id)
        self.assertEqual(response.status_code, status.HTTP_200_OK)
        self.assertListEqual(
            sorted([task.name for task in project.tasks.all()]),
            sorted([res["name"] for res in response.data["results"]]))

    def test_api_v1_projects_id_tasks_user(self):
        project = self.projects[1]
        response = self._run_api_v1_projects_id_tasks(self.user, project.id)
        self.assertEqual(response.status_code, status.HTTP_200_OK)
        self.assertListEqual(
            sorted([task.name for task in project.tasks.all()
                if  task.owner in [None, self.user] or
                    task.assignee in [None, self.user]]),
            sorted([res["name"] for res in response.data["results"]]))

    def test_api_v1_projects_id_tasks_observer(self):
        project = self.projects[1]
        response = self._run_api_v1_projects_id_tasks(self.observer, project.id)
        self.assertEqual(response.status_code, status.HTTP_200_OK)
        self.assertListEqual(
            sorted([task.name for task in project.tasks.all()]),
            sorted([res["name"] for res in response.data["results"]]))

    def test_api_v1_projects_id_tasks_no_auth(self):
        project = self.projects[1]
        response = self._run_api_v1_projects_id_tasks(None, project.id)
        self.assertEqual(response.status_code, status.HTTP_401_UNAUTHORIZED)


class TaskListAPITestCase(APITestCase):
    def setUp(self):
        self.client = APIClient()

    @classmethod
    def setUpTestData(cls):
        create_db_users(cls)
        cls.tasks = create_dummy_db_tasks(cls)

    def _run_api_v1_tasks(self, user, params=""):
        with ForceLogin(user, self.client):
            response = self.client.get('/api/v1/tasks{}'.format(params))

        return response

    def test_api_v1_tasks_admin(self):
        response = self._run_api_v1_tasks(self.admin)
        self.assertEqual(response.status_code, status.HTTP_200_OK)
        self.assertListEqual(
            sorted([task.name for task in self.tasks]),
            sorted([res["name"] for res in response.data["results"]]))

    def test_api_v1_tasks_user(self):
        response = self._run_api_v1_tasks(self.user)
        self.assertEqual(response.status_code, status.HTTP_200_OK)
        self.assertListEqual(
            sorted([task.name for task in self.tasks
                if (task.owner == self.user or task.assignee == None)]),
            sorted([res["name"] for res in response.data["results"]]))

    def test_api_v1_tasks_observer(self):
        response = self._run_api_v1_tasks(self.observer)
        self.assertEqual(response.status_code, status.HTTP_200_OK)
        self.assertListEqual(
            sorted([task.name for task in self.tasks]),
            sorted([res["name"] for res in response.data["results"]]))

    def test_api_v1_tasks_no_auth(self):
        response = self._run_api_v1_tasks(None)
        self.assertEqual(response.status_code, status.HTTP_401_UNAUTHORIZED)

class TaskGetAPITestCase(APITestCase):
    def setUp(self):
        self.client = APIClient()

    @classmethod
    def setUpTestData(cls):
        create_db_users(cls)
        cls.tasks = create_dummy_db_tasks(cls)

    def _run_api_v1_tasks_id(self, tid, user):
        with ForceLogin(user, self.client):
            response = self.client.get('/api/v1/tasks/{}'.format(tid))

        return response

    def _check_response(self, response, db_task):
        self.assertEqual(response.status_code, status.HTTP_200_OK)
        self.assertEqual(response.data["name"], db_task.name)
        self.assertEqual(response.data["size"], db_task.data.size)
        self.assertEqual(response.data["mode"], db_task.mode)
        owner = db_task.owner.id if db_task.owner else None
        response_owner = response.data["owner"]["id"] if response.data["owner"] else None
        self.assertEqual(response_owner, owner)
        assignee = db_task.assignee.id if db_task.assignee else None
        response_assignee = response.data["assignee"]["id"] if response.data["assignee"] else None
        self.assertEqual(response_assignee, assignee)
        self.assertEqual(response.data["overlap"], db_task.overlap)
        self.assertEqual(response.data["segment_size"], db_task.segment_size)
        self.assertEqual(response.data["image_quality"], db_task.data.image_quality)
        self.assertEqual(response.data["status"], db_task.status)
        self.assertListEqual(
            [label.name for label in db_task.label_set.all()],
            [label["name"] for label in response.data["labels"]]
        )

    def _check_api_v1_tasks_id(self, user):
        for db_task in self.tasks:
            response = self._run_api_v1_tasks_id(db_task.id, user)
            if user and user.has_perm("engine.task.access", db_task):
                self._check_response(response, db_task)
            elif user:
                self.assertEqual(response.status_code, status.HTTP_403_FORBIDDEN)
            else:
                self.assertEqual(response.status_code, status.HTTP_401_UNAUTHORIZED)

    def test_api_v1_tasks_id_admin(self):
        self._check_api_v1_tasks_id(self.admin)

    def test_api_v1_tasks_id_user(self):
        self._check_api_v1_tasks_id(self.user)

    def test_api_v1_tasks_id_observer(self):
        self._check_api_v1_tasks_id(self.observer)

    def test_api_v1_tasks_id_no_auth(self):
        self._check_api_v1_tasks_id(None)

class TaskDeleteAPITestCase(APITestCase):
    def setUp(self):
        self.client = APIClient()

    @classmethod
    def setUpTestData(cls):
        create_db_users(cls)
        cls.tasks = create_dummy_db_tasks(cls)

    def _run_api_v1_tasks_id(self, tid, user):
        with ForceLogin(user, self.client):
            response = self.client.delete('/api/v1/tasks/{}'.format(tid), format="json")

        return response

    def _check_api_v1_tasks_id(self, user):
        for db_task in self.tasks:
            response = self._run_api_v1_tasks_id(db_task.id, user)
            if user and user.has_perm("engine.task.delete", db_task):
                self.assertEqual(response.status_code, status.HTTP_204_NO_CONTENT)
            elif user:
                self.assertEqual(response.status_code, status.HTTP_403_FORBIDDEN)
            else:
                self.assertEqual(response.status_code, status.HTTP_401_UNAUTHORIZED)

    def test_api_v1_tasks_id_admin(self):
        self._check_api_v1_tasks_id(self.admin)

    def test_api_v1_tasks_id_user(self):
        self._check_api_v1_tasks_id(self.user)

    def test_api_v1_tasks_id_observer(self):
        self._check_api_v1_tasks_id(self.observer)

    def test_api_v1_tasks_id_no_auth(self):
        self._check_api_v1_tasks_id(None)

    def test_api_v1_tasks_delete_task_data_after_delete_task(self):
        for task in self.tasks:
            task_dir = task.get_task_dirname()
            self.assertTrue(os.path.exists(task_dir))
        self._check_api_v1_tasks_id(self.admin)
        for task in self.tasks:
            task_dir = task.get_task_dirname()
            self.assertFalse(os.path.exists(task_dir))


class TaskUpdateAPITestCase(APITestCase):

    def setUp(self):
        self.client = APIClient()

    @classmethod
    def setUpTestData(cls):
        create_db_users(cls)
        cls.tasks = create_dummy_db_tasks(cls)

    def _run_api_v1_tasks_id(self, tid, user, data):
        with ForceLogin(user, self.client):
            response = self.client.put('/api/v1/tasks/{}'.format(tid),
                data=data, format="json")

        return response

    def _check_response(self, response, db_task, data):
        self.assertEqual(response.status_code, status.HTTP_200_OK)
        name = data.get("name", db_task.name)
        self.assertEqual(response.data["name"], name)
        self.assertEqual(response.data["size"], db_task.data.size)
        mode = data.get("mode", db_task.mode)
        self.assertEqual(response.data["mode"], mode)
        owner = db_task.owner.id if db_task.owner else None
        owner = data.get("owner_id", owner)
        response_owner = response.data["owner"]["id"] if response.data["owner"] else None
        self.assertEqual(response_owner, owner)
        assignee = db_task.assignee.id if db_task.assignee else None
        assignee = data.get("assignee_id", assignee)
        response_assignee = response.data["assignee"]["id"] if response.data["assignee"] else None
        self.assertEqual(response_assignee, assignee)
        self.assertEqual(response.data["overlap"], db_task.overlap)
        self.assertEqual(response.data["segment_size"], db_task.segment_size)
        image_quality = data.get("image_quality", db_task.data.image_quality)
        self.assertEqual(response.data["image_quality"], image_quality)
        self.assertEqual(response.data["status"], db_task.status)
        if data.get("labels"):
            self.assertListEqual(
                [label["name"] for label in data.get("labels")],
                [label["name"] for label in response.data["labels"]]
            )
        else:
            self.assertListEqual(
                [label.name for label in db_task.label_set.all()],
                [label["name"] for label in response.data["labels"]]
            )

    def _check_api_v1_tasks_id(self, user, data):
        for db_task in self.tasks:
            response = self._run_api_v1_tasks_id(db_task.id, user, data)
            if user and user.has_perm("engine.task.change", db_task):
                self._check_response(response, db_task, data)
            elif user:
                self.assertEqual(response.status_code, status.HTTP_403_FORBIDDEN)
            else:
                self.assertEqual(response.status_code, status.HTTP_401_UNAUTHORIZED)

    def test_api_v1_tasks_id_admin(self):
        data = {
            "name": "new name for the task",
            "owner_id": self.owner.id,
            "labels": [{
                "name": "non-vehicle",
                "attributes": [{
                    "name": "my_attribute",
                    "mutable": True,
                    "input_type": AttributeType.CHECKBOX,
                    "default_value": "true"
                }]
            }]
        }
        self._check_api_v1_tasks_id(self.admin, data)

    def test_api_v1_tasks_id_user(self):
        data = {
            "name": "new name for the task",
            "owner_id": self.assignee.id,
            "labels": [{
                "name": "car",
                "attributes": [{
                    "name": "color",
                    "mutable": False,
                    "input_type": AttributeType.SELECT,
                    "default_value": "white",
                    "values": ["white", "yellow", "green", "red"]
                }]
            }]
        }
        self._check_api_v1_tasks_id(self.user, data)

    def test_api_v1_tasks_id_observer(self):
        data = {
            "name": "new name for the task",
            "labels": [{
                "name": "test",
            }]
        }
        self._check_api_v1_tasks_id(self.observer, data)

    def test_api_v1_tasks_id_no_auth(self):
        data = {
            "name": "new name for the task",
            "labels": [{
                "name": "test",
            }]
        }
        self._check_api_v1_tasks_id(None, data)

class TaskPartialUpdateAPITestCase(TaskUpdateAPITestCase):
    def _run_api_v1_tasks_id(self, tid, user, data):
        with ForceLogin(user, self.client):
            response = self.client.patch('/api/v1/tasks/{}'.format(tid),
                data=data, format="json")

        return response

    def test_api_v1_tasks_id_admin_partial(self):
        data = {
            "name": "new name for the task #2",
        }
        self._check_api_v1_tasks_id(self.admin, data)

        data = {
            "name": "new name for the task",
            "owner_id": self.owner.id
        }
        self._check_api_v1_tasks_id(self.admin, data)
        # Now owner is updated, but self.db_tasks are obsolete
        # We can't do any tests without owner in data below


    def test_api_v1_tasks_id_user_partial(self):
        data = {
            "labels": [{
                "name": "car",
                "attributes": [{
                    "name": "color",
                    "mutable": False,
                    "input_type": AttributeType.SELECT,
                    "default_value": "white",
                    "values": ["white", "yellow", "green", "red"]
                }]
            }]
        }
        self._check_api_v1_tasks_id(self.user, data)

        data = {
            "owner_id": self.observer.id,
            "assignee_id": self.annotator.id
        }
        self._check_api_v1_tasks_id(self.user, data)


    def test_api_v1_tasks_id_observer(self):
        data = {
            "name": "my task #3"
        }
        self._check_api_v1_tasks_id(self.observer, data)

    def test_api_v1_tasks_id_no_auth(self):
        data = {
            "name": "new name for the task",
            "labels": [{
                "name": "test",
            }]
        }
        self._check_api_v1_tasks_id(None, data)

class TaskCreateAPITestCase(APITestCase):
    def setUp(self):
        self.client = APIClient()
        project = {
            "name": "Project for task creation",
            "owner": self.user,
        }
        self.project = Project.objects.create(**project)
        label = {
            "name": "car",
            "project": self.project
        }
        Label.objects.create(**label)

    @classmethod
    def setUpTestData(cls):
        create_db_users(cls)

    def _run_api_v1_tasks(self, user, data):
        with ForceLogin(user, self.client):
            response = self.client.post('/api/v1/tasks', data=data, format="json")

        return response

    def _check_response(self, response, user, data):
        self.assertEqual(response.status_code, status.HTTP_201_CREATED)
        self.assertEqual(response.data["name"], data["name"])
        self.assertEqual(response.data["mode"], "")
        self.assertEqual(response.data["project_id"], data.get("project_id", None))
        self.assertEqual(response.data["owner"]["id"], data.get("owner_id", user.id))
        assignee = response.data["assignee"]["id"] if response.data["assignee"] else None
        self.assertEqual(assignee, data.get("assignee_id", None))
        self.assertEqual(response.data["bug_tracker"], data.get("bug_tracker", ""))
        self.assertEqual(response.data["overlap"], data.get("overlap", None))
        self.assertEqual(response.data["segment_size"], data.get("segment_size", 0))
        self.assertEqual(response.data["status"], StatusChoice.ANNOTATION)
        self.assertListEqual(
            [label["name"] for label in data.get("labels")],
            [label["name"] for label in response.data["labels"]]
        )

    def _check_api_v1_tasks(self, user, data):
        response = self._run_api_v1_tasks(user, data)
        if user and user.has_perm("engine.task.create"):
            self._check_response(response, user, data)
        elif user:
            self.assertEqual(response.status_code, status.HTTP_403_FORBIDDEN)
        else:
            self.assertEqual(response.status_code, status.HTTP_401_UNAUTHORIZED)

    def test_api_v1_tasks_admin(self):
        data = {
            "name": "new name for the task",
            "labels": [{
                "name": "non-vehicle",
                "attributes": [{
                    "name": "my_attribute",
                    "mutable": True,
                    "input_type": AttributeType.CHECKBOX,
                    "default_value": "true"
                }]
            }]
        }
        self._check_api_v1_tasks(self.admin, data)

    def test_api_v1_tasks_user(self):
        data = {
            "name": "new name for the task",
            "owner_id": self.assignee.id,
            "labels": [{
                "name": "car",
                "attributes": [{
                    "name": "color",
                    "mutable": False,
                    "input_type": AttributeType.SELECT,
                    "default_value": "white",
                    "values": ["white", "yellow", "green", "red"]
                }]
            }]
        }
        self._check_api_v1_tasks(self.user, data)

    def test_api_vi_tasks_user_project(self):
        data = {
            "name": "new name for the task",
            "project_id": self.project.id,
        }
        response = self._run_api_v1_tasks(self.user, data)
        data["labels"] = [{
            "name": "car"
        }]
        self._check_response(response, self.user, data)

    def test_api_v1_tasks_observer(self):
        data = {
            "name": "new name for the task",
            "labels": [{
                "name": "test",
            }]
        }
        self._check_api_v1_tasks(self.observer, data)

    def test_api_v1_tasks_no_auth(self):
        data = {
            "name": "new name for the task",
            "labels": [{
                "name": "test",
            }]
        }
        self._check_api_v1_tasks(None, data)

def generate_image_file(filename):
    f = BytesIO()
    gen = random.SystemRandom()
    width = gen.randint(100, 800)
    height = gen.randint(100, 800)
    image = Image.new('RGB', size=(width, height))
    image.save(f, 'jpeg')
    f.name = filename
    f.seek(0)

    return (width, height), f

def generate_image_files(*args):
    images = []
    image_sizes = []
    for image_name in args:
        img_size, image = generate_image_file(image_name)
        image_sizes.append(img_size)
        images.append(image)

    return image_sizes, images

def generate_video_file(filename, width=1920, height=1080, duration=1, fps=25):
    f = BytesIO()
    total_frames = duration * fps
    container = av.open(f, mode='w', format='mp4')

    stream = container.add_stream('mpeg4', rate=fps)
    stream.width = width
    stream.height = height
    stream.pix_fmt = 'yuv420p'

    for frame_i in range(total_frames):
        img = np.empty((stream.width, stream.height, 3))
        img[:, :, 0] = 0.5 + 0.5 * np.sin(2 * np.pi * (0 / 3 + frame_i / total_frames))
        img[:, :, 1] = 0.5 + 0.5 * np.sin(2 * np.pi * (1 / 3 + frame_i / total_frames))
        img[:, :, 2] = 0.5 + 0.5 * np.sin(2 * np.pi * (2 / 3 + frame_i / total_frames))

        img = np.round(255 * img).astype(np.uint8)
        img = np.clip(img, 0, 255)

        frame = av.VideoFrame.from_ndarray(img, format='rgb24')
        for packet in stream.encode(frame):
            container.mux(packet)

    # Flush stream
    for packet in stream.encode():
        container.mux(packet)

    # Close the file
    container.close()
    f.name = filename
    f.seek(0)

    return [(width, height)] * total_frames, f

def generate_zip_archive_file(filename, count):
    image_sizes = []
    zip_buf = BytesIO()
    with zipfile.ZipFile(zip_buf, 'w') as zip_chunk:
        for idx in range(count):
            image_name = "image_{:6d}.jpg".format(idx)
            size, image_buf = generate_image_file(image_name)
            image_sizes.append(size)
            zip_chunk.writestr(image_name, image_buf.getvalue())

    zip_buf.name = filename
    zip_buf.seek(0)
    return image_sizes, zip_buf

def generate_pdf_file(filename, page_count=1):
    images = [Image.fromarray(np.ones((50, 100, 3), dtype=np.uint8))
        for _ in range(page_count)]
    image_sizes = [img.size for img in images]

    file_buf = BytesIO()
    images[0].save(file_buf, 'pdf', save_all=True, resolution=200,
        append_images=images[1:])

    file_buf.name = filename
    file_buf.seek(0)
    return image_sizes, file_buf

class TaskDataAPITestCase(APITestCase):
    _image_sizes = {}

    class ChunkType(str, Enum):
        IMAGESET = 'imageset'
        VIDEO = 'video'

        def __str__(self):
            return self.value

    def setUp(self):
        self.client = APIClient()

    @classmethod
    def setUpTestData(cls):
        create_db_users(cls)

    @classmethod
    def setUpClass(cls):
        super().setUpClass()
        filename = "test_1.jpg"
        path = os.path.join(settings.SHARE_ROOT, filename)
        img_size, data = generate_image_file(filename)
        with open(path, "wb") as image:
            image.write(data.read())
        cls._image_sizes[filename] = img_size

        filename = "test_2.jpg"
        path = os.path.join(settings.SHARE_ROOT, filename)
        img_size, data = generate_image_file(filename)
        with open(path, "wb") as image:
            image.write(data.read())
        cls._image_sizes[filename] = img_size

        filename = "test_3.jpg"
        path = os.path.join(settings.SHARE_ROOT, filename)
        img_size, data = generate_image_file(filename)
        with open(path, "wb") as image:
            image.write(data.read())
        cls._image_sizes[filename] = img_size

        filename = os.path.join("data", "test_3.jpg")
        path = os.path.join(settings.SHARE_ROOT, filename)
        os.makedirs(os.path.dirname(path))
        img_size, data = generate_image_file(filename)
        with open(path, "wb") as image:
            image.write(data.read())
        cls._image_sizes[filename] = img_size

        filename = "test_video_1.mp4"
        path = os.path.join(settings.SHARE_ROOT, filename)
        img_sizes, data = generate_video_file(filename, width=1280, height=720)
        with open(path, "wb") as video:
            video.write(data.read())
        cls._image_sizes[filename] = img_sizes

        filename = "test_rotated_90_video.mp4"
        path = os.path.join(os.path.dirname(__file__), 'assets', 'test_rotated_90_video.mp4')
        container = av.open(path, 'r')
        for frame in container.decode(video=0):
            # pyav ignores rotation record in metadata when decoding frames
            img_sizes = [(frame.height, frame.width)] * container.streams.video[0].frames
            break
        container.close()
        cls._image_sizes[filename] = img_sizes

        filename = os.path.join("videos", "test_video_1.mp4")
        path = os.path.join(settings.SHARE_ROOT, filename)
        os.makedirs(os.path.dirname(path))
        img_sizes, data = generate_video_file(filename, width=1280, height=720)
        with open(path, "wb") as video:
            video.write(data.read())
        cls._image_sizes[filename] = img_sizes

        filename = os.path.join("test_archive_1.zip")
        path = os.path.join(settings.SHARE_ROOT, filename)
        img_sizes, data = generate_zip_archive_file(filename, count=5)
        with open(path, "wb") as zip_archive:
            zip_archive.write(data.read())
        cls._image_sizes[filename] = img_sizes

    @classmethod
    def tearDownClass(cls):
        super().tearDownClass()
        path = os.path.join(settings.SHARE_ROOT, "test_1.jpg")
        os.remove(path)

        path = os.path.join(settings.SHARE_ROOT, "test_2.jpg")
        os.remove(path)

        path = os.path.join(settings.SHARE_ROOT, "test_3.jpg")
        os.remove(path)

        path = os.path.join(settings.SHARE_ROOT, "data", "test_3.jpg")
        os.remove(path)

        path = os.path.join(settings.SHARE_ROOT, "test_video_1.mp4")
        os.remove(path)

        path = os.path.join(settings.SHARE_ROOT, "videos", "test_video_1.mp4")
        os.remove(path)

        path = os.path.join(settings.SHARE_ROOT, "videos", "meta_info.txt")
        os.remove(path)

    def _run_api_v1_tasks_id_data_post(self, tid, user, data):
        with ForceLogin(user, self.client):
            response = self.client.post('/api/v1/tasks/{}/data'.format(tid),
                data=data)

        return response

    def _create_task(self, user, data):
        with ForceLogin(user, self.client):
            response = self.client.post('/api/v1/tasks', data=data, format="json")
        return response

    def _get_task(self, user, tid):
        with ForceLogin(user, self.client):
            return self.client.get("/api/v1/tasks/{}".format(tid))

    def _run_api_v1_task_id_data_get(self, tid, user, data_type, data_quality=None, data_number=None):
        url = '/api/v1/tasks/{}/data?type={}'.format(tid, data_type)
        if data_quality is not None:
            url += '&quality={}'.format(data_quality)
        if data_number is not None:
            url += '&number={}'.format(data_number)
        with ForceLogin(user, self.client):
            return self.client.get(url)

    def _get_preview(self, tid, user):
        return self._run_api_v1_task_id_data_get(tid, user, "preview")

    def _get_compressed_chunk(self, tid, user, number):
        return self._run_api_v1_task_id_data_get(tid, user, "chunk", "compressed", number)

    def _get_original_chunk(self, tid, user, number):
        return self._run_api_v1_task_id_data_get(tid, user, "chunk", "original", number)

    def _get_compressed_frame(self, tid, user, number):
        return self._run_api_v1_task_id_data_get(tid, user, "frame", "compressed", number)

    def _get_original_frame(self, tid, user, number):
        return self._run_api_v1_task_id_data_get(tid, user, "frame", "original", number)

    @staticmethod
    def _extract_zip_chunk(chunk_buffer):
        chunk = zipfile.ZipFile(chunk_buffer, mode='r')
        return [Image.open(BytesIO(chunk.read(f))) for f in sorted(chunk.namelist())]

    @staticmethod
    def _extract_video_chunk(chunk_buffer):
        container = av.open(chunk_buffer)
        stream = container.streams.video[0]
        return [f.to_image() for f in container.decode(stream)]

    def _test_api_v1_tasks_id_data_spec(self, user, spec, data, expected_compressed_type, expected_original_type, image_sizes,
                                        expected_storage_method=StorageMethodChoice.FILE_SYSTEM,
                                        expected_uploaded_data_location=StorageChoice.LOCAL):
        # create task
        response = self._create_task(user, spec)
        self.assertEqual(response.status_code, status.HTTP_201_CREATED)

        task_id = response.data["id"]

        # post data for the task
        response = self._run_api_v1_tasks_id_data_post(task_id, user, data)
        self.assertEqual(response.status_code, status.HTTP_202_ACCEPTED)

        response = self._get_task(user, task_id)

        expected_status_code = status.HTTP_200_OK
        if user == self.user and "owner_id" in spec and spec["owner_id"] != user.id and \
           "assignee_id" in spec and spec["assignee_id"] != user.id:
            expected_status_code = status.HTTP_403_FORBIDDEN
        self.assertEqual(response.status_code, expected_status_code)

        if expected_status_code == status.HTTP_200_OK:
            task = response.json()
            self.assertEqual(expected_compressed_type, task["data_compressed_chunk_type"])
            self.assertEqual(expected_original_type, task["data_original_chunk_type"])
            self.assertEqual(len(image_sizes), task["size"])
            db_data = Task.objects.get(pk=task_id).data
            self.assertEqual(expected_storage_method, db_data.storage_method)
            self.assertEqual(expected_uploaded_data_location, db_data.storage)
            # check if used share without copying inside and files doesn`t exist in ../raw/
            if expected_uploaded_data_location is StorageChoice.SHARE:
                self.assertEqual(False,
                    os.path.exists(os.path.join(db_data.get_upload_dirname(), next(iter(data.values())))))

        # check preview
        response = self._get_preview(task_id, user)
        self.assertEqual(response.status_code, expected_status_code)
        if expected_status_code == status.HTTP_200_OK:
            preview = Image.open(io.BytesIO(b"".join(response.streaming_content)))
            self.assertLessEqual(preview.size, image_sizes[0])

        # check compressed chunk
        response = self._get_compressed_chunk(task_id, user, 0)
        self.assertEqual(response.status_code, expected_status_code)
        if expected_status_code == status.HTTP_200_OK:
            if isinstance(response, HttpResponse):
                compressed_chunk = io.BytesIO(response.content)
            else:
                compressed_chunk = io.BytesIO(b"".join(response.streaming_content))
            if task["data_compressed_chunk_type"] == self.ChunkType.IMAGESET:
                images = self._extract_zip_chunk(compressed_chunk)
            else:
                images = self._extract_video_chunk(compressed_chunk)

            self.assertEqual(len(images), min(task["data_chunk_size"], len(image_sizes)))

            for image_idx, image in enumerate(images):
                self.assertEqual(image.size, image_sizes[image_idx])

        # check original chunk
        response = self._get_original_chunk(task_id, user, 0)
        self.assertEqual(response.status_code, expected_status_code)
        if expected_status_code == status.HTTP_200_OK:
            if isinstance(response, HttpResponse):
                original_chunk = io.BytesIO(response.getvalue())
            else:
                original_chunk  = io.BytesIO(b"".join(response.streaming_content))
            if task["data_original_chunk_type"] == self.ChunkType.IMAGESET:
                images = self._extract_zip_chunk(original_chunk)
            else:
                images = self._extract_video_chunk(original_chunk)

            for image_idx, image in enumerate(images):
                self.assertEqual(image.size, image_sizes[image_idx])

            self.assertEqual(len(images), min(task["data_chunk_size"], len(image_sizes)))

            if task["data_original_chunk_type"] == self.ChunkType.IMAGESET:
                server_files = [img for key, img in data.items() if key.startswith("server_files")]
                client_files = [img for key, img in data.items() if key.startswith("client_files")]

                if server_files:
                    source_files = [os.path.join(settings.SHARE_ROOT, f) for f in sorted(server_files)]
                else:
                    source_files = [f for f in sorted(client_files, key=lambda e: e.name)]

                source_images = []
                for f in source_files:
                    if zipfile.is_zipfile(f):
                        source_images.extend(self._extract_zip_chunk(f))
                    elif isinstance(f, io.BytesIO) and \
                            str(getattr(f, 'name', None)).endswith('.pdf'):
                        source_images.extend(convert_from_bytes(f.getvalue(),
                            fmt='png'))
                    else:
                        source_images.append(Image.open(f))

                for img_idx, image in enumerate(images):
                    server_image = np.array(image)
                    source_image = np.array(source_images[img_idx])
                    self.assertTrue(np.array_equal(source_image, server_image))

    def _test_api_v1_tasks_id_data(self, user):
        task_spec = {
            "name": "my task #1",
            "owner_id": self.owner.id,
            "assignee_id": self.assignee.id,
            "overlap": 0,
            "segment_size": 100,
            "labels": [
                {"name": "car"},
                {"name": "person"},
            ]
        }

        image_sizes, images = generate_image_files("test_1.jpg", "test_2.jpg", "test_3.jpg")
        task_data = {
            "client_files[0]": images[0],
            "client_files[1]": images[1],
            "client_files[2]": images[2],
            "image_quality": 75,
        }

        self._test_api_v1_tasks_id_data_spec(user, task_spec, task_data, self.ChunkType.IMAGESET, self.ChunkType.IMAGESET, image_sizes)

        task_spec = {
            "name": "my task without copying #2",
            "overlap": 0,
            "segment_size": 0,
            "labels": [
                {"name": "car"},
                {"name": "person"},
            ]
        }

        task_data = {
            "server_files[0]": "test_1.jpg",
            "server_files[1]": "test_2.jpg",
            "server_files[2]": "test_3.jpg",
            "server_files[3]": os.path.join("data", "test_3.jpg"),
            "image_quality": 75,
        }
        image_sizes = [
            self._image_sizes[task_data["server_files[3]"]],
            self._image_sizes[task_data["server_files[0]"]],
            self._image_sizes[task_data["server_files[1]"]],
            self._image_sizes[task_data["server_files[2]"]],
        ]

        self._test_api_v1_tasks_id_data_spec(user, task_spec, task_data, self.ChunkType.IMAGESET, self.ChunkType.IMAGESET, image_sizes,
                                             expected_uploaded_data_location=StorageChoice.SHARE)

        task_spec.update([('name', 'my task #3')])
        task_data.update([('copy_data', True)])
        self._test_api_v1_tasks_id_data_spec(user, task_spec, task_data, self.ChunkType.IMAGESET, self.ChunkType.IMAGESET,
                                             image_sizes, expected_uploaded_data_location=StorageChoice.LOCAL)

        task_spec = {
            "name": "my video task #4",
            "overlap": 0,
            "segment_size": 100,
            "labels": [
                {"name": "car"},
                {"name": "person"},
            ]
        }
        image_sizes, video = generate_video_file(filename="test_video_1.mp4", width=1280, height=720)
        task_data = {
            "client_files[0]": video,
            "image_quality": 43,
        }

        self._test_api_v1_tasks_id_data_spec(user, task_spec, task_data, self.ChunkType.VIDEO, self.ChunkType.VIDEO, image_sizes)

        task_spec = {
            "name": "my video task without copying #5",
            "overlap": 0,
            "segment_size": 5,
            "labels": [
                {"name": "car"},
                {"name": "person"},
            ]
        }

        task_data = {
            "server_files[0]": "test_video_1.mp4",
            "image_quality": 57,
        }
        image_sizes = self._image_sizes[task_data["server_files[0]"]]

        self._test_api_v1_tasks_id_data_spec(user, task_spec, task_data, self.ChunkType.VIDEO, self.ChunkType.VIDEO, image_sizes,
                                             expected_uploaded_data_location=StorageChoice.SHARE)

        task_spec.update([('name', 'my video task #6')])
        task_data.update([('copy_data', True)])
        self._test_api_v1_tasks_id_data_spec(user, task_spec, task_data, self.ChunkType.VIDEO, self.ChunkType.VIDEO,
                                             image_sizes, expected_uploaded_data_location=StorageChoice.LOCAL)

        task_spec = {
            "name": "my video task without copying #7",
            "overlap": 0,
            "segment_size": 0,
            "labels": [
                {"name": "car"},
                {"name": "person"},
            ]
        }
        task_data = {
            "server_files[0]": os.path.join("videos", "test_video_1.mp4"),
            "image_quality": 57,
        }
        image_sizes = self._image_sizes[task_data["server_files[0]"]]

        self._test_api_v1_tasks_id_data_spec(user, task_spec, task_data, self.ChunkType.VIDEO, self.ChunkType.VIDEO, image_sizes,
                                             expected_uploaded_data_location=StorageChoice.SHARE)

        task_spec.update([("name", "my video task #8")])
        task_data.update([("copy_data", True)])
        self._test_api_v1_tasks_id_data_spec(user, task_spec, task_data, self.ChunkType.VIDEO, self.ChunkType.VIDEO,
                                             image_sizes, expected_uploaded_data_location=StorageChoice.LOCAL)

        task_spec = {
            "name": "my video task without copying #9",
            "overlap": 0,
            "segment_size": 5,
            "labels": [
                {"name": "car"},
                {"name": "person"},
            ]
        }

        task_data = {
            "server_files[0]": "test_video_1.mp4",
            "image_quality": 12,
            "use_zip_chunks": True,
        }
        image_sizes = self._image_sizes[task_data["server_files[0]"]]

        self._test_api_v1_tasks_id_data_spec(user, task_spec, task_data, self.ChunkType.IMAGESET, self.ChunkType.VIDEO, image_sizes,
                                             expected_uploaded_data_location=StorageChoice.SHARE)

        task_spec.update([('name', 'my video task #10')])
        task_data.update([('copy_data', True)])
        self._test_api_v1_tasks_id_data_spec(user, task_spec, task_data, self.ChunkType.IMAGESET, self.ChunkType.VIDEO,
                                             image_sizes, expected_uploaded_data_location=StorageChoice.LOCAL)

        task_spec = {
            "name": "my archive task without copying #11",
            "overlap": 0,
            "segment_size": 0,
            "labels": [
                {"name": "car"},
                {"name": "person"},
            ]
        }
        task_data = {
            "server_files[0]": "test_archive_1.zip",
            "image_quality": 88,
        }
        image_sizes = self._image_sizes[task_data["server_files[0]"]]

        self._test_api_v1_tasks_id_data_spec(user, task_spec, task_data, self.ChunkType.IMAGESET, self.ChunkType.IMAGESET, image_sizes,
                                             expected_uploaded_data_location=StorageChoice.SHARE)

        task_spec.update([('name', 'my archive task #12')])
        task_data.update([('copy_data', True)])
        self._test_api_v1_tasks_id_data_spec(user, task_spec, task_data, self.ChunkType.IMAGESET, self.ChunkType.IMAGESET,
                                             image_sizes, expected_uploaded_data_location=StorageChoice.LOCAL)

        task_spec = {
            "name": "my archive task #13",
            "overlap": 0,
            "segment_size": 0,
            "labels": [
                {"name": "car"},
                {"name": "person"},
            ]
        }
        image_sizes, archive = generate_zip_archive_file("test_archive_2.zip", 7)
        task_data = {
            "client_files[0]": archive,
            "image_quality": 100,
        }

        self._test_api_v1_tasks_id_data_spec(user, task_spec, task_data, self.ChunkType.IMAGESET, self.ChunkType.IMAGESET, image_sizes)

        task_spec = {
            "name": "cached video task without copying #14",
            "overlap": 0,
            "segment_size": 0,
            "labels": [
                {"name": "car"},
                {"name": "person"},
            ]
        }

        task_data = {
            "server_files[0]": 'test_video_1.mp4',
            "image_quality": 70,
            "use_cache": True,
        }

        image_sizes = self._image_sizes[task_data["server_files[0]"]]

        self._test_api_v1_tasks_id_data_spec(user, task_spec, task_data, self.ChunkType.VIDEO,
            self.ChunkType.VIDEO, image_sizes, StorageMethodChoice.CACHE, StorageChoice.SHARE)

        task_spec.update([('name', 'cached video task #15')])
        task_data.update([('copy_data', True)])
        self._test_api_v1_tasks_id_data_spec(user, task_spec, task_data, self.ChunkType.VIDEO, self.ChunkType.VIDEO,
                                             image_sizes, StorageMethodChoice.CACHE, StorageChoice.LOCAL)

        task_spec = {
            "name": "cached images task without copying #16",
            "overlap": 0,
            "segment_size": 0,
            "labels": [
                {"name": "car"},
                {"name": "person"},
            ]
        }

        task_data = {
            "server_files[0]": "test_1.jpg",
            "server_files[1]": "test_2.jpg",
            "server_files[2]": "test_3.jpg",
            "image_quality": 70,
            "use_cache": True,
        }
        image_sizes = [
            self._image_sizes[task_data["server_files[0]"]],
            self._image_sizes[task_data["server_files[1]"]],
            self._image_sizes[task_data["server_files[2]"]],
        ]

        self._test_api_v1_tasks_id_data_spec(user, task_spec, task_data, self.ChunkType.IMAGESET,
            self.ChunkType.IMAGESET, image_sizes, StorageMethodChoice.CACHE, StorageChoice.SHARE)

        task_spec.update([('name', 'cached images task #17')])
        task_data.update([('copy_data', True)])
        self._test_api_v1_tasks_id_data_spec(user, task_spec, task_data, self.ChunkType.IMAGESET, self.ChunkType.IMAGESET,
                                             image_sizes, StorageMethodChoice.CACHE, StorageChoice.LOCAL)

        task_spec = {
            "name": "my cached zip archive task without copying #18",
            "overlap": 0,
            "segment_size": 0,
            "labels": [
                {"name": "car"},
                {"name": "person"},
            ]
        }

        task_data = {
            "server_files[0]": "test_archive_1.zip",
            "image_quality": 70,
            "use_cache": True
        }

        image_sizes = self._image_sizes[task_data["server_files[0]"]]

        self._test_api_v1_tasks_id_data_spec(user, task_spec, task_data, self.ChunkType.IMAGESET,
            self.ChunkType.IMAGESET, image_sizes, StorageMethodChoice.CACHE, StorageChoice.SHARE)

        task_spec.update([('name', 'my cached zip archive task #19')])
        task_data.update([('copy_data', True)])
        self._test_api_v1_tasks_id_data_spec(user, task_spec, task_data, self.ChunkType.IMAGESET, self.ChunkType.IMAGESET,
                                             image_sizes, StorageMethodChoice.CACHE, StorageChoice.LOCAL)

        task_spec = {
            "name": "my cached pdf task #20",
            "overlap": 0,
            "segment_size": 0,
            "labels": [
                {"name": "car"},
                {"name": "person"},
            ]
        }

        image_sizes, document = generate_pdf_file("test_pdf_1.pdf", 5)

        task_data = {
            "client_files[0]": document,
            "image_quality": 70,
            "use_cache": True
        }

        self._test_api_v1_tasks_id_data_spec(user, task_spec, task_data,
            self.ChunkType.IMAGESET, self.ChunkType.IMAGESET,
            image_sizes, StorageMethodChoice.CACHE)

        task_spec = {
            "name": "my pdf task #21",
            "overlap": 0,
            "segment_size": 0,
            "labels": [
                {"name": "car"},
                {"name": "person"},
            ]
        }

        image_sizes, document = generate_pdf_file("test_pdf_2.pdf", 4)

        task_data = {
            "client_files[0]": document,
            "image_quality": 70,
        }

        self._test_api_v1_tasks_id_data_spec(user, task_spec, task_data,
            self.ChunkType.IMAGESET, self.ChunkType.IMAGESET, image_sizes)

        prepare_meta_for_upload(
            prepare_meta,
            os.path.join(settings.SHARE_ROOT, "videos", "test_video_1.mp4"),
            os.path.join(settings.SHARE_ROOT, "videos")
        )
        task_spec = {
            "name": "my video with meta info task without copying #22",
            "overlap": 0,
            "segment_size": 0,
            "labels": [
                {"name": "car"},
                {"name": "person"},
            ]
        }
        task_data = {
            "server_files[0]": os.path.join("videos", "test_video_1.mp4"),
            "server_files[1]": os.path.join("videos", "meta_info.txt"),
            "image_quality": 70,
            "use_cache": True
        }
        image_sizes = self._image_sizes[task_data['server_files[0]']]

        self._test_api_v1_tasks_id_data_spec(user, task_spec, task_data, self.ChunkType.VIDEO,
                                            self.ChunkType.VIDEO, image_sizes, StorageMethodChoice.CACHE,
                                            StorageChoice.SHARE)

        task_spec.update([('name', 'my video with meta info task #23')])
        task_data.update([('copy_data', True)])
        self._test_api_v1_tasks_id_data_spec(user, task_spec, task_data, self.ChunkType.VIDEO, self.ChunkType.VIDEO,
                                             image_sizes, StorageMethodChoice.CACHE, StorageChoice.LOCAL)

        task_spec = {
            "name": "my cached video task #14",
            "overlap": 0,
            "segment_size": 0,
            "labels": [
                {"name": "car"},
                {"name": "person"},
            ]
        }

        task_data = {
            "client_files[0]": open(os.path.join(os.path.dirname(__file__), 'assets', 'test_rotated_90_video.mp4'), 'rb'),
            "image_quality": 70,
            "use_zip_chunks": True
        }

        image_sizes = self._image_sizes['test_rotated_90_video.mp4']
        self._test_api_v1_tasks_id_data_spec(user, task_spec, task_data, self.ChunkType.IMAGESET,
            self.ChunkType.VIDEO, image_sizes, StorageMethodChoice.FILE_SYSTEM)

        task_spec = {
            "name": "my video task #15",
            "overlap": 0,
            "segment_size": 0,
            "labels": [
                {"name": "car"},
                {"name": "person"},
            ]
        }

        task_data = {
            "client_files[0]": open(os.path.join(os.path.dirname(__file__), 'assets', 'test_rotated_90_video.mp4'), 'rb'),
            "image_quality": 70,
            "use_cache": True,
            "use_zip_chunks": True
        }

        image_sizes = self._image_sizes['test_rotated_90_video.mp4']
        self._test_api_v1_tasks_id_data_spec(user, task_spec, task_data, self.ChunkType.IMAGESET,
            self.ChunkType.VIDEO, image_sizes, StorageMethodChoice.CACHE)

    def test_api_v1_tasks_id_data_admin(self):
        self._test_api_v1_tasks_id_data(self.admin)

    def test_api_v1_tasks_id_data_owner(self):
        self._test_api_v1_tasks_id_data(self.owner)

    def test_api_v1_tasks_id_data_user(self):
        self._test_api_v1_tasks_id_data(self.user)

    def test_api_v1_tasks_id_data_no_auth(self):
        data = {
            "name": "my task #3",
            "owner_id": self.owner.id,
            "assignee_id": self.assignee.id,
            "overlap": 0,
            "segment_size": 100,
            "labels": [
                {"name": "car"},
                {"name": "person"},
            ]
        }
        response = self._create_task(None, data)
        self.assertEqual(response.status_code, status.HTTP_401_UNAUTHORIZED)

def compare_objects(self, obj1, obj2, ignore_keys, fp_tolerance=.001):
    if isinstance(obj1, dict):
        self.assertTrue(isinstance(obj2, dict), "{} != {}".format(obj1, obj2))
        for k, v1 in obj1.items():
            if k in ignore_keys:
                continue
            v2 = obj2[k]
            if k == 'attributes':
                key = lambda a: a['spec_id']
                v1.sort(key=key)
                v2.sort(key=key)
            compare_objects(self, v1, v2, ignore_keys)
    elif isinstance(obj1, list):
        self.assertTrue(isinstance(obj2, list), "{} != {}".format(obj1, obj2))
        self.assertEqual(len(obj1), len(obj2), "{} != {}".format(obj1, obj2))
        for v1, v2 in zip(obj1, obj2):
            compare_objects(self, v1, v2, ignore_keys)
    else:
        if isinstance(obj1, float) or isinstance(obj2, float):
            self.assertAlmostEqual(obj1, obj2, delta=fp_tolerance)
        else:
            self.assertEqual(obj1, obj2)

class JobAnnotationAPITestCase(APITestCase):
    def setUp(self):
        self.client = APIClient()

    @classmethod
    def setUpTestData(cls):
        create_db_users(cls)

    def _create_task(self, owner, assignee):
        data = {
            "name": "my task #1",
            "owner_id": owner.id,
            "assignee_id": assignee.id,
            "overlap": 0,
            "segment_size": 100,
            "labels": [
                {
                    "name": "car",
                    "attributes": [
                        {
                            "name": "model",
                            "mutable": False,
                            "input_type": "select",
                            "default_value": "mazda",
                            "values": ["bmw", "mazda", "renault"]
                        },
                        {
                            "name": "parked",
                            "mutable": True,
                            "input_type": "checkbox",
                            "default_value": "false"
                        },
                    ]
                },
                {"name": "person"},
            ]
        }

        with ForceLogin(owner, self.client):
            response = self.client.post('/api/v1/tasks', data=data, format="json")
            assert response.status_code == status.HTTP_201_CREATED
            tid = response.data["id"]

            images = {
                "client_files[0]": generate_image_file("test_1.jpg")[1],
                "client_files[1]": generate_image_file("test_2.jpg")[1],
                "client_files[2]": generate_image_file("test_3.jpg")[1],
                "client_files[4]": generate_image_file("test_4.jpg")[1],
                "client_files[5]": generate_image_file("test_5.jpg")[1],
                "client_files[6]": generate_image_file("test_6.jpg")[1],
                "client_files[7]": generate_image_file("test_7.jpg")[1],
                "client_files[8]": generate_image_file("test_8.jpg")[1],
                "client_files[9]": generate_image_file("test_9.jpg")[1],
                "image_quality": 75,
                "frame_filter": "step=3",
            }
            response = self.client.post("/api/v1/tasks/{}/data".format(tid), data=images)
            assert response.status_code == status.HTTP_202_ACCEPTED

            response = self.client.get("/api/v1/tasks/{}".format(tid))
            task = response.data

            response = self.client.get("/api/v1/tasks/{}/jobs".format(tid))
            jobs = response.data

        return (task, jobs)

    @staticmethod
    def _get_default_attr_values(task):
        default_attr_values = {}
        for label in task["labels"]:
            default_attr_values[label["id"]] = {
                "mutable": [],
                "immutable": [],
                "all": [],
            }
            for attr in label["attributes"]:
                default_value = {
                    "spec_id": attr["id"],
                    "value": attr["default_value"],
                }
                if attr["mutable"]:
                    default_attr_values[label["id"]]["mutable"].append(default_value)
                else:
                    default_attr_values[label["id"]]["immutable"].append(default_value)
                default_attr_values[label["id"]]["all"].append(default_value)
        return default_attr_values

    def _put_api_v1_jobs_id_data(self, jid, user, data):
        with ForceLogin(user, self.client):
            response = self.client.put("/api/v1/jobs/{}/annotations".format(jid),
                data=data, format="json")

        return response

    def _get_api_v1_jobs_id_data(self, jid, user):
        with ForceLogin(user, self.client):
            response = self.client.get("/api/v1/jobs/{}/annotations".format(jid))

        return response

    def _delete_api_v1_jobs_id_data(self, jid, user):
        with ForceLogin(user, self.client):
            response = self.client.delete("/api/v1/jobs/{}/annotations".format(jid),
            format="json")

        return response

    def _patch_api_v1_jobs_id_data(self, jid, user, action, data):
        with ForceLogin(user, self.client):
            response = self.client.patch(
                "/api/v1/jobs/{}/annotations?action={}".format(jid, action),
                data=data, format="json")

        return response

    def _check_response(self, response, data):
        if not response.status_code in [
            status.HTTP_403_FORBIDDEN, status.HTTP_401_UNAUTHORIZED]:
            compare_objects(self, data, response.data, ignore_keys=["id"])

    def _run_api_v1_jobs_id_annotations(self, owner, assignee, annotator):
        task, jobs = self._create_task(owner, assignee)
        if annotator:
            HTTP_200_OK = status.HTTP_200_OK
            HTTP_204_NO_CONTENT = status.HTTP_204_NO_CONTENT
            HTTP_400_BAD_REQUEST = status.HTTP_400_BAD_REQUEST
        else:
            HTTP_200_OK = status.HTTP_401_UNAUTHORIZED
            HTTP_204_NO_CONTENT = status.HTTP_401_UNAUTHORIZED
            HTTP_400_BAD_REQUEST = status.HTTP_401_UNAUTHORIZED

        job = jobs[0]
        data = {
            "version": 0,
            "tags": [],
            "shapes": [],
            "tracks": []
        }
        response = self._put_api_v1_jobs_id_data(job["id"], annotator, data)
        self.assertEqual(response.status_code, HTTP_200_OK)

        data = {
            "version": 1,
            "tags": [
                {
                    "frame": 0,
                    "label_id": task["labels"][0]["id"],
                    "group": None,
                    "source": "manual",
                    "attributes": []
                }
            ],
            "shapes": [
                {
                    "frame": 0,
                    "label_id": task["labels"][0]["id"],
                    "group": None,
                    "source": "manual",
                    "attributes": [
                        {
                            "spec_id": task["labels"][0]["attributes"][0]["id"],
                            "value": task["labels"][0]["attributes"][0]["values"][0]
                        },
                        {
                            "spec_id": task["labels"][0]["attributes"][1]["id"],
                            "value": task["labels"][0]["attributes"][1]["default_value"]
                        }
                    ],
                    "points": [1.0, 2.1, 100, 300.222],
                    "type": "rectangle",
                    "occluded": False
                },
                {
                    "frame": 2,
                    "label_id": task["labels"][1]["id"],
                    "group": None,
                    "source": "manual",
                    "attributes": [],
                    "points": [2.0, 2.1, 100, 300.222, 400, 500, 1, 3],
                    "type": "polygon",
                    "occluded": False
                },
            ],
            "tracks": [
                {
                    "frame": 0,
                    "label_id": task["labels"][0]["id"],
                    "group": None,
                    "source": "manual",
                    "attributes": [
                        {
                            "spec_id": task["labels"][0]["attributes"][0]["id"],
                            "value": task["labels"][0]["attributes"][0]["values"][0]
                        },
                    ],
                    "shapes": [
                        {
                            "frame": 0,
                            "points": [1.0, 2.1, 100, 300.222],
                            "type": "rectangle",
                            "occluded": False,
                            "outside": False,
                            "attributes": [
                                {
                                    "spec_id": task["labels"][0]["attributes"][1]["id"],
                                    "value": task["labels"][0]["attributes"][1]["default_value"]
                                },
                            ]
                        },
                        {
                            "frame": 2,
                            "attributes": [],
                            "points": [2.0, 2.1, 100, 300.222],
                            "type": "rectangle",
                            "occluded": True,
                            "outside": True
                        },
                    ]
                },
                {
                    "frame": 1,
                    "label_id": task["labels"][1]["id"],
                    "group": None,
                    "source": "manual",
                    "attributes": [],
                    "shapes": [
                        {
                            "frame": 2,
                            "attributes": [],
                            "points": [1.0, 2.1, 100, 300.222],
                            "type": "rectangle",
                            "occluded": False,
                            "outside": False
                        }
                    ]
                },
            ]
        }

        default_attr_values = self._get_default_attr_values(task)
        response = self._put_api_v1_jobs_id_data(job["id"], annotator, data)
        data["version"] += 1 # need to update the version
        self.assertEqual(response.status_code, HTTP_200_OK)
        self._check_response(response, data)

        response = self._get_api_v1_jobs_id_data(job["id"], annotator)
        self.assertEqual(response.status_code, HTTP_200_OK)
        # server should add default attribute values if puted data doesn't contain it
        data["tags"][0]["attributes"] = default_attr_values[data["tags"][0]["label_id"]]["all"]
        data["tracks"][0]["shapes"][1]["attributes"] = default_attr_values[data["tracks"][0]["label_id"]]["mutable"]
        self._check_response(response, data)

        response = self._delete_api_v1_jobs_id_data(job["id"], annotator)
        data["version"] += 1 # need to update the version
        self.assertEqual(response.status_code, HTTP_204_NO_CONTENT)

        data = {
            "version": data["version"],
            "tags": [],
            "shapes": [],
            "tracks": []
        }
        response = self._get_api_v1_jobs_id_data(job["id"], annotator)
        self.assertEqual(response.status_code, HTTP_200_OK)
        self._check_response(response, data)

        data = {
            "version": data["version"],
            "tags": [
                {
                    "frame": 0,
                    "label_id": task["labels"][0]["id"],
                    "group": None,
                    "source": "manual",
                    "attributes": []
                }
            ],
            "shapes": [
                {
                    "frame": 0,
                    "label_id": task["labels"][0]["id"],
                    "group": None,
                    "source": "manual",
                    "attributes": [
                        {
                            "spec_id": task["labels"][0]["attributes"][0]["id"],
                            "value": task["labels"][0]["attributes"][0]["values"][0]
                        },
                        {
                            "spec_id": task["labels"][0]["attributes"][1]["id"],
                            "value": task["labels"][0]["attributes"][1]["default_value"]
                        }
                    ],
                    "points": [1.0, 2.1, 100, 300.222],
                    "type": "rectangle",
                    "occluded": False,
                },
                {
                    "frame": 1,
                    "label_id": task["labels"][1]["id"],
                    "group": None,
                    "source": "manual",
                    "attributes": [],
                    "points": [2.0, 2.1, 100, 300.222, 400, 500, 1, 3],
                    "type": "polygon",
                    "occluded": False,
                },
            ],
            "tracks": [
                {
                    "frame": 0,
                    "label_id": task["labels"][0]["id"],
                    "group": None,
                    "source": "manual",
                    "attributes": [
                        {
                            "spec_id": task["labels"][0]["attributes"][0]["id"],
                            "value": task["labels"][0]["attributes"][0]["values"][0]
                        },
                    ],
                    "shapes": [
                        {
                            "frame": 0,
                            "points": [1.0, 2.1, 100, 300.222],
                            "type": "rectangle",
                            "occluded": False,
                            "outside": False,
                            "attributes": [
                                {
                                    "spec_id": task["labels"][0]["attributes"][1]["id"],
                                    "value": task["labels"][0]["attributes"][1]["default_value"]
                                },
                            ]
                        },
                        {
                            "frame": 1,
                            "attributes": [],
                            "points": [2.0, 2.1, 100, 300.222],
                            "type": "rectangle",
                            "occluded": True,
                            "outside": True,
                        },
                    ]
                },
                {
                    "frame": 1,
                    "label_id": task["labels"][1]["id"],
                    "group": None,
                    "source": "manual",
                    "attributes": [],
                    "shapes": [
                        {
                            "frame": 1,
                            "attributes": [],
                            "points": [1.0, 2.1, 100, 300.222],
                            "type": "rectangle",
                            "occluded": False,
                            "outside": False,
                        }
                    ]
                },
            ]
        }
        response = self._patch_api_v1_jobs_id_data(job["id"], annotator,
            "create", data)
        data["version"] += 1
        self.assertEqual(response.status_code, HTTP_200_OK)
        self._check_response(response, data)

        response = self._get_api_v1_jobs_id_data(job["id"], annotator)
        self.assertEqual(response.status_code, HTTP_200_OK)
        # server should add default attribute values if puted data doesn't contain it
        data["tags"][0]["attributes"] = default_attr_values[data["tags"][0]["label_id"]]["all"]
        data["tracks"][0]["shapes"][1]["attributes"] = default_attr_values[data["tracks"][0]["label_id"]]["mutable"]
        self._check_response(response, data)

        data = response.data
        if not response.status_code in [
            status.HTTP_403_FORBIDDEN, status.HTTP_401_UNAUTHORIZED]:
            data["tags"][0]["label_id"] = task["labels"][0]["id"]
            data["shapes"][0]["points"] = [1, 2, 3.0, 100, 120, 1, 2, 4.0]
            data["shapes"][0]["type"] = "polygon"
            data["tracks"][0]["group"] = 10
            data["tracks"][0]["shapes"][0]["outside"] = False
            data["tracks"][0]["shapes"][0]["occluded"] = False

        response = self._patch_api_v1_jobs_id_data(job["id"], annotator,
            "update", data)
        data["version"] = data.get("version", 0) + 1 # need to update the version
        self.assertEqual(response.status_code, HTTP_200_OK)
        self._check_response(response, data)

        response = self._get_api_v1_jobs_id_data(job["id"], annotator)
        self.assertEqual(response.status_code, HTTP_200_OK)
        self._check_response(response, data)

        response = self._patch_api_v1_jobs_id_data(job["id"], annotator,
            "delete", data)
        data["version"] += 1 # need to update the version
        self.assertEqual(response.status_code, HTTP_200_OK)
        self._check_response(response, data)

        data = {
            "version": data["version"],
            "tags": [],
            "shapes": [],
            "tracks": []
        }
        response = self._get_api_v1_jobs_id_data(job["id"], annotator)
        self.assertEqual(response.status_code, HTTP_200_OK)
        self._check_response(response, data)

        data = {
            "version": data["version"],
            "tags": [
                {
                    "frame": 0,
                    "label_id": 11010101,
                    "group": None,
                    "source": "manual",
                    "attributes": [],
                }
            ],
            "shapes": [
                {
                    "frame": 0,
                    "label_id": task["labels"][0]["id"],
                    "group": None,
                    "source": "manual",
                    "attributes": [
                        {
                            "spec_id": 32234234,
                            "value": task["labels"][0]["attributes"][0]["values"][0]
                        },
                        {
                            "spec_id": task["labels"][0]["attributes"][1]["id"],
                            "value": task["labels"][0]["attributes"][0]["default_value"]
                        }
                    ],
                    "points": [1.0, 2.1, 100, 300.222],
                    "type": "rectangle",
                    "occluded": False,
                },
                {
                    "frame": 1,
                    "label_id": 1212121,
                    "group": None,
                    "source": "manual",
                    "attributes": [],
                    "points": [2.0, 2.1, 100, 300.222, 400, 500, 1, 3],
                    "type": "polygon",
                    "occluded": False,
                },
            ],
            "tracks": [
                {
                    "frame": 0,
                    "label_id": 0,
                    "group": None,
                    "source": "manual",
                    "attributes": [],
                    "shapes": [
                        {
                            "frame": 0,
                            "points": [1.0, 2.1, 100, 300.222],
                            "type": "rectangle",
                            "occluded": False,
                            "outside": False,
                            "attributes": [
                                {
                                    "spec_id": 10000,
                                    "value": task["labels"][0]["attributes"][0]["values"][0]
                                },
                                {
                                    "spec_id": task["labels"][0]["attributes"][1]["id"],
                                    "value": task["labels"][0]["attributes"][1]["default_value"]
                                }
                            ]
                        },
                        {
                            "frame": 1,
                            "attributes": [],
                            "points": [2.0, 2.1, 100, 300.222],
                            "type": "rectangle",
                            "occluded": True,
                            "outside": True,
                        },
                    ]
                },
                {
                    "frame": 1,
                    "label_id": task["labels"][1]["id"],
                    "group": None,
                    "source": "manual",
                    "attributes": [],
                    "shapes": [
                        {
                            "frame": 1,
                            "attributes": [],
                            "points": [1.0, 2.1, 100, 300.222],
                            "type": "rectangle",
                            "occluded": False,
                            "outside": False,
                        }
                    ]
                },
            ]
        }
        response = self._patch_api_v1_jobs_id_data(job["id"], annotator,
            "create", data)
        self.assertEqual(response.status_code, HTTP_400_BAD_REQUEST)

    def test_api_v1_jobs_id_annotations_admin(self):
        self._run_api_v1_jobs_id_annotations(self.admin, self.assignee,
            self.assignee)

    def test_api_v1_jobs_id_annotations_user(self):
        self._run_api_v1_jobs_id_annotations(self.user, self.assignee,
            self.assignee)

    def test_api_v1_jobs_id_annotations_observer(self):
        _, jobs = self._create_task(self.user, self.assignee)
        job = jobs[0]
        data = {
            "version": 0,
            "tags": [],
            "shapes": [],
            "tracks": []
        }

        response = self._get_api_v1_jobs_id_data(job["id"], self.observer)
        self.assertEqual(response.status_code, status.HTTP_200_OK)

        response = self._put_api_v1_jobs_id_data(job["id"], self.observer, data)
        self.assertEqual(response.status_code, status.HTTP_403_FORBIDDEN)

        response = self._patch_api_v1_jobs_id_data(job["id"], self.observer, "create", data)
        self.assertEqual(response.status_code, status.HTTP_403_FORBIDDEN)

        response = self._delete_api_v1_jobs_id_data(job["id"], self.observer)
        self.assertEqual(response.status_code, status.HTTP_403_FORBIDDEN)


    def test_api_v1_jobs_id_annotations_no_auth(self):
        self._run_api_v1_jobs_id_annotations(self.user, self.assignee, None)

class TaskAnnotationAPITestCase(JobAnnotationAPITestCase):
    def _put_api_v1_tasks_id_annotations(self, pk, user, data):
        with ForceLogin(user, self.client):
            response = self.client.put("/api/v1/tasks/{}/annotations".format(pk),
                data=data, format="json")

        return response

    def _get_api_v1_tasks_id_annotations(self, pk, user):
        with ForceLogin(user, self.client):
            response = self.client.get("/api/v1/tasks/{}/annotations".format(pk))

        return response

    def _delete_api_v1_tasks_id_annotations(self, pk, user):
        with ForceLogin(user, self.client):
            response = self.client.delete("/api/v1/tasks/{}/annotations".format(pk),
            format="json")

        return response

    def _dump_api_v1_tasks_id_annotations(self, pk, user, query_params=""):
        with ForceLogin(user, self.client):
            response = self.client.get(
                "/api/v1/tasks/{0}/annotations{1}".format(pk, query_params))

        return response

    def _patch_api_v1_tasks_id_annotations(self, pk, user, action, data):
        with ForceLogin(user, self.client):
            response = self.client.patch(
                "/api/v1/tasks/{}/annotations?action={}".format(pk, action),
                data=data, format="json")

        return response

    def _upload_api_v1_tasks_id_annotations(self, pk, user, data, query_params=""):
        with ForceLogin(user, self.client):
            response = self.client.put(
                path="/api/v1/tasks/{0}/annotations?{1}".format(pk, query_params),
                data=data,
                format="multipart",
                )

        return response

    def _get_formats(self, user):
        with ForceLogin(user, self.client):
            response = self.client.get(
                path="/api/v1/server/annotation/formats"
            )
        return response

    def _check_response(self, response, data):
        if not response.status_code in [
            status.HTTP_401_UNAUTHORIZED, status.HTTP_403_FORBIDDEN]:
            try:
                compare_objects(self, data, response.data, ignore_keys=["id"])
            except AssertionError as e:
                print("Objects are not equal: ", data, response.data)
                print(e)
                raise

    def _run_api_v1_tasks_id_annotations(self, owner, assignee, annotator):
        task, _ = self._create_task(owner, assignee)
        if annotator:
            HTTP_200_OK = status.HTTP_200_OK
            HTTP_204_NO_CONTENT = status.HTTP_204_NO_CONTENT
            HTTP_400_BAD_REQUEST = status.HTTP_400_BAD_REQUEST
        else:
            HTTP_200_OK = status.HTTP_401_UNAUTHORIZED
            HTTP_204_NO_CONTENT = status.HTTP_401_UNAUTHORIZED
            HTTP_400_BAD_REQUEST = status.HTTP_401_UNAUTHORIZED

        data = {
            "version": 0,
            "tags": [],
            "shapes": [],
            "tracks": []
        }
        response = self._put_api_v1_tasks_id_annotations(task["id"], annotator, data)
        data["version"] += 1
        self.assertEqual(response.status_code, HTTP_200_OK)

        data = {
            "version": data["version"],
            "tags": [
                {
                    "frame": 0,
                    "label_id": task["labels"][0]["id"],
                    "group": None,
                    "source": "manual",
                    "attributes": [],
                }
            ],
            "shapes": [
                {
                    "frame": 0,
                    "label_id": task["labels"][0]["id"],
                    "group": None,
                    "source": "manual",
                    "attributes": [
                        {
                            "spec_id": task["labels"][0]["attributes"][0]["id"],
                            "value": task["labels"][0]["attributes"][0]["values"][0]
                        },
                        {
                            "spec_id": task["labels"][0]["attributes"][1]["id"],
                            "value": task["labels"][0]["attributes"][0]["default_value"]
                        }
                    ],
                    "points": [1.0, 2.1, 100, 300.222],
                    "type": "rectangle",
                    "occluded": False,
                },
                {
                    "frame": 1,
                    "label_id": task["labels"][1]["id"],
                    "group": None,
                    "source": "manual",
                    "attributes": [],
                    "points": [2.0, 2.1, 100, 300.222, 400, 500, 1, 3],
                    "type": "polygon",
                    "occluded": False,
                },
            ],
            "tracks": [
                {
                    "frame": 0,
                    "label_id": task["labels"][0]["id"],
                    "group": None,
                    "source": "manual",
                    "attributes": [
                        {
                            "spec_id": task["labels"][0]["attributes"][0]["id"],
                            "value": task["labels"][0]["attributes"][0]["values"][0]
                        },
                    ],
                    "shapes": [
                        {
                            "frame": 0,
                            "points": [1.0, 2.1, 100, 300.222],
                            "type": "rectangle",
                            "occluded": False,
                            "outside": False,
                            "attributes": [
                                {
                                    "spec_id": task["labels"][0]["attributes"][1]["id"],
                                    "value": task["labels"][0]["attributes"][1]["default_value"]
                                }
                            ]
                        },
                        {
                            "frame": 1,
                            "attributes": [],
                            "points": [2.0, 2.1, 100, 300.222],
                            "type": "rectangle",
                            "occluded": True,
                            "outside": True,

                        },
                    ]
                },
                {
                    "frame": 1,
                    "label_id": task["labels"][1]["id"],
                    "group": None,
                    "source": "manual",
                    "attributes": [],
                    "shapes": [
                        {
                            "frame": 1,
                            "attributes": [],
                            "points": [1.0, 2.1, 100, 300.222],
                            "type": "rectangle",
                            "occluded": False,
                            "outside": False,
                        }
                    ]
                },
            ]
        }
        response = self._put_api_v1_tasks_id_annotations(task["id"], annotator, data)
        data["version"] += 1

        self.assertEqual(response.status_code, HTTP_200_OK)
        self._check_response(response, data)

        default_attr_values = self._get_default_attr_values(task)
        response = self._get_api_v1_tasks_id_annotations(task["id"], annotator)
        # server should add default attribute values if puted data doesn't contain it
        data["tags"][0]["attributes"] = default_attr_values[data["tags"][0]["label_id"]]["all"]
        data["tracks"][0]["shapes"][1]["attributes"] = default_attr_values[data["tracks"][0]["label_id"]]["mutable"]
        self.assertEqual(response.status_code, HTTP_200_OK)
        self._check_response(response, data)

        response = self._delete_api_v1_tasks_id_annotations(task["id"], annotator)
        data["version"] += 1
        self.assertEqual(response.status_code, HTTP_204_NO_CONTENT)

        data = {
            "version": data["version"],
            "tags": [],
            "shapes": [],
            "tracks": []
        }
        response = self._get_api_v1_tasks_id_annotations(task["id"], annotator)
        self.assertEqual(response.status_code, HTTP_200_OK)
        self._check_response(response, data)

        data = {
            "version": data["version"],
            "tags": [
                {
                    "frame": 0,
                    "label_id": task["labels"][0]["id"],
                    "group": None,
                    "source": "manual",
                    "attributes": [],
                }
            ],
            "shapes": [
                {
                    "frame": 0,
                    "label_id": task["labels"][0]["id"],
                    "group": None,
                    "source": "manual",
                    "attributes": [
                        {
                            "spec_id": task["labels"][0]["attributes"][0]["id"],
                            "value": task["labels"][0]["attributes"][0]["values"][0]
                        },
                        {
                            "spec_id": task["labels"][0]["attributes"][1]["id"],
                            "value": task["labels"][0]["attributes"][0]["default_value"]
                        }
                    ],
                    "points": [1.0, 2.1, 100, 300.222],
                    "type": "rectangle",
                    "occluded": False,
                },
                {
                    "frame": 1,
                    "label_id": task["labels"][1]["id"],
                    "group": None,
                    "source": "manual",
                    "attributes": [],
                    "points": [2.0, 2.1, 100, 300.222, 400, 500, 1, 3],
                    "type": "polygon",
                    "occluded": False,
                },
            ],
            "tracks": [
                {
                    "frame": 0,
                    "label_id": task["labels"][0]["id"],
                    "group": None,
                    "source": "manual",
                    "attributes": [
                        {
                            "spec_id": task["labels"][0]["attributes"][0]["id"],
                            "value": task["labels"][0]["attributes"][0]["values"][0]
                        },
                    ],
                    "shapes": [
                        {
                            "frame": 0,
                            "points": [1.0, 2.1, 100, 300.222],
                            "type": "rectangle",
                            "occluded": False,
                            "outside": False,
                            "attributes": [
                                {
                                    "spec_id": task["labels"][0]["attributes"][1]["id"],
                                    "value": task["labels"][0]["attributes"][1]["default_value"]
                                }
                            ]
                        },
                        {
                            "frame": 1,
                            "attributes": [],
                            "points": [2.0, 2.1, 100, 300.222],
                            "type": "rectangle",
                            "occluded": True,
                            "outside": True,
                        },
                    ]
                },
                {
                    "frame": 1,
                    "label_id": task["labels"][1]["id"],
                    "group": None,
                    "source": "manual",
                    "attributes": [],
                    "shapes": [
                        {
                            "frame": 1,
                            "attributes": [],
                            "points": [1.0, 2.1, 100, 300.222],
                            "type": "rectangle",
                            "occluded": False,
                            "outside": False,
                        }
                    ]
                },
            ]
        }
        response = self._patch_api_v1_tasks_id_annotations(task["id"], annotator,
            "create", data)
        data["version"] += 1
        self.assertEqual(response.status_code, HTTP_200_OK)
        self._check_response(response, data)

        response = self._get_api_v1_tasks_id_annotations(task["id"], annotator)
        # server should add default attribute values if puted data doesn't contain it
        data["tags"][0]["attributes"] = default_attr_values[data["tags"][0]["label_id"]]["all"]
        data["tracks"][0]["shapes"][1]["attributes"] = default_attr_values[data["tracks"][0]["label_id"]]["mutable"]
        self.assertEqual(response.status_code, HTTP_200_OK)
        self._check_response(response, data)

        data = response.data
        if not response.status_code in [
            status.HTTP_403_FORBIDDEN, status.HTTP_401_UNAUTHORIZED]:
            data["tags"][0]["label_id"] = task["labels"][0]["id"]
            data["shapes"][0]["points"] = [1, 2, 3.0, 100, 120, 1, 2, 4.0]
            data["shapes"][0]["type"] = "polygon"
            data["tracks"][0]["group"] = 10
            data["tracks"][0]["shapes"][0]["outside"] = False
            data["tracks"][0]["shapes"][0]["occluded"] = False

        response = self._patch_api_v1_tasks_id_annotations(task["id"], annotator,
            "update", data)
        data["version"] = data.get("version", 0) + 1
        self.assertEqual(response.status_code, HTTP_200_OK)
        self._check_response(response, data)

        response = self._get_api_v1_tasks_id_annotations(task["id"], annotator)
        self.assertEqual(response.status_code, HTTP_200_OK)
        self._check_response(response, data)

        response = self._patch_api_v1_tasks_id_annotations(task["id"], annotator,
            "delete", data)
        data["version"] += 1
        self.assertEqual(response.status_code, HTTP_200_OK)
        self._check_response(response, data)

        data = {
            "version": data["version"],
            "tags": [],
            "shapes": [],
            "tracks": []
        }
        response = self._get_api_v1_tasks_id_annotations(task["id"], annotator)
        self.assertEqual(response.status_code, HTTP_200_OK)
        self._check_response(response, data)

        data = {
            "version": data["version"],
            "tags": [
                {
                    "frame": 0,
                    "label_id": 11010101,
                    "group": None,
                    "source": "manual",
                    "attributes": [],
                }
            ],
            "shapes": [
                {
                    "frame": 0,
                    "label_id": task["labels"][0]["id"],
                    "group": None,
                    "source": "manual",
                    "attributes": [
                        {
                            "spec_id": 32234234,
                            "value": task["labels"][0]["attributes"][0]["values"][0]
                        },
                        {
                            "spec_id": task["labels"][0]["attributes"][1]["id"],
                            "value": task["labels"][0]["attributes"][0]["default_value"]
                        }
                    ],
                    "points": [1.0, 2.1, 100, 300.222],
                    "type": "rectangle",
                    "occluded": False,
                },
                {
                    "frame": 1,
                    "label_id": 1212121,
                    "group": None,
                    "source": "manual",
                    "attributes": [],
                    "points": [2.0, 2.1, 100, 300.222, 400, 500, 1, 3],
                    "type": "polygon",
                    "occluded": False,
                },
            ],
            "tracks": [
                {
                    "frame": 0,
                    "label_id": 0,
                    "group": None,
                    "source": "manual",
                    "attributes": [],
                    "shapes": [
                        {
                            "frame": 0,
                            "points": [1.0, 2.1, 100, 300.222],
                            "type": "rectangle",
                            "occluded": False,
                            "outside": False,
                            "attributes": [
                                {
                                    "spec_id": 10000,
                                    "value": task["labels"][0]["attributes"][0]["values"][0]
                                },
                                {
                                    "spec_id": task["labels"][0]["attributes"][1]["id"],
                                    "value": task["labels"][0]["attributes"][0]["default_value"]
                                }
                            ]
                        },
                        {
                            "frame": 1,
                            "attributes": [],
                            "points": [2.0, 2.1, 100, 300.222],
                            "type": "rectangle",
                            "occluded": True,
                            "outside": True,
                        },
                    ]
                },
                {
                    "frame": 1,
                    "label_id": task["labels"][1]["id"],
                    "group": None,
                    "source": "manual",
                    "attributes": [],
                    "shapes": [
                        {
                            "frame": 1,
                            "attributes": [],
                            "points": [1.0, 2.1, 100, 300.222],
                            "type": "rectangle",
                            "occluded": False,
                            "outside": False,
                        }
                    ]
                },
            ]
        }
        response = self._patch_api_v1_tasks_id_annotations(task["id"], annotator,
            "create", data)
        self.assertEqual(response.status_code, HTTP_400_BAD_REQUEST)

    def _run_api_v1_tasks_id_annotations_dump_load(self, owner, assignee, annotator):
        if annotator:
            HTTP_200_OK = status.HTTP_200_OK
            HTTP_204_NO_CONTENT = status.HTTP_204_NO_CONTENT
            HTTP_202_ACCEPTED = status.HTTP_202_ACCEPTED
            HTTP_201_CREATED = status.HTTP_201_CREATED
        else:
            HTTP_200_OK = status.HTTP_401_UNAUTHORIZED
            HTTP_204_NO_CONTENT = status.HTTP_401_UNAUTHORIZED
            HTTP_202_ACCEPTED = status.HTTP_401_UNAUTHORIZED
            HTTP_201_CREATED = status.HTTP_401_UNAUTHORIZED

        def _get_initial_annotation(annotation_format):
            rectangle_tracks_with_attrs = [{
                "frame": 0,
                "label_id": task["labels"][0]["id"],
                "group": 0,
                "source": "manual",
                "attributes": [
                    {
                        "spec_id": task["labels"][0]["attributes"][0]["id"],
                        "value": task["labels"][0]["attributes"][0]["values"][0]
                    },
                ],
                "shapes": [
                    {
                        "frame": 0,
                        "points": [1.0, 2.1, 50.1, 30.22],
                        "type": "rectangle",
                        "occluded": False,
                        "outside": False,
                        "attributes": [
                            {
                                "spec_id": task["labels"][0]["attributes"][1]["id"],
                                "value": task["labels"][0]["attributes"][1]["default_value"]
                            }
                        ]
                    },
                    {
                        "frame": 1,
                        "points": [2.0, 2.1, 77.2, 36.22],
                        "type": "rectangle",
                        "occluded": True,
                        "outside": False,
                        "attributes": [
                            {
                                "spec_id": task["labels"][0]["attributes"][1]["id"],
                                "value": task["labels"][0]["attributes"][1]["default_value"]
                            }
                        ]
                    },
                    {
                        "frame": 2,
                        "points": [2.0, 2.1, 77.2, 36.22],
                        "type": "rectangle",
                        "occluded": True,
                        "outside": True,
                        "attributes": [
                            {
                                "spec_id": task["labels"][0]["attributes"][1]["id"],
                                "value": task["labels"][0]["attributes"][1]["default_value"]
                            }
                        ]
                    },
                ]
            }]
            rectangle_tracks_wo_attrs = [{
                "frame": 0,
                "label_id": task["labels"][1]["id"],
                "group": 0,
                "source": "manual",
                "attributes": [],
                "shapes": [
                    {
                        "frame": 0,
                        "attributes": [],
                        "points": [1.0, 2.1, 50.2, 36.6],
                        "type": "rectangle",
                        "occluded": False,
                        "outside": False,
                    },
                    {
                        "frame": 1,
                        "attributes": [],
                        "points": [1.0, 2.1, 51, 36.6],
                        "type": "rectangle",
                        "occluded": False,
                        "outside": False
                    },
                    {
                        "frame": 2,
                        "attributes": [],
                        "points": [1.0, 2.1, 51, 36.6],
                        "type": "rectangle",
                        "occluded": False,
                        "outside": True,
                    }
                ]
            }]
            polygon_tracks_wo_attrs = [{
                "frame": 0,
                "label_id": task["labels"][1]["id"],
                "group": 0,
                "source": "manual",
                "attributes": [],
                "shapes": [
                    {
                        "frame": 0,
                        "attributes": [],
                        "points": [1.0, 2.1, 50.2, 36.6, 7.0, 10.0],
                        "type": "polygon",
                        "occluded": False,
                        "outside": False,
                    },
                    {
                        "frame": 1,
                        "attributes": [],
                        "points": [1.0, 2.1, 51, 36.6, 8.0, 11.0],
                        "type": "polygon",
                        "occluded": False,
                        "outside": False
                    },
                    {
                        "frame": 2,
                        "attributes": [],
                        "points": [1.0, 2.1, 51, 36.6, 14.0, 15.0],
                        "type": "polygon",
                        "occluded": False,
                        "outside": True,
                    }
                ]
            }]

            rectangle_shapes_with_attrs = [{
                "frame": 0,
                "label_id": task["labels"][0]["id"],
                "group": 0,
                "source": "manual",
                "attributes": [
                    {
                        "spec_id": task["labels"][0]["attributes"][0]["id"],
                        "value": task["labels"][0]["attributes"][0]["values"][0]
                    },
                    {
                        "spec_id": task["labels"][0]["attributes"][1]["id"],
                        "value": task["labels"][0]["attributes"][1]["default_value"]
                    }
                ],
                "points": [1.0, 2.1, 10.6, 53.22],
                "type": "rectangle",
                "occluded": False,
            }]

            rectangle_shapes_wo_attrs = [{
                "frame": 1,
                "label_id": task["labels"][1]["id"],
                "group": 0,
                "source": "manual",
                "attributes": [],
                "points": [2.0, 2.1, 40, 50.7],
                "type": "rectangle",
                "occluded": False,
            }]

            polygon_shapes_wo_attrs = [{
                "frame": 1,
                "label_id": task["labels"][1]["id"],
                "group": 0,
                "source": "manual",
                "attributes": [],
                "points": [2.0, 2.1, 100, 30.22, 40, 77, 1, 3],
                "type": "polygon",
                "occluded": False,
            }]

            polygon_shapes_with_attrs = [{
                "frame": 2,
                "label_id": task["labels"][0]["id"],
                "group": 1,
                "source": "manual",
                "attributes": [
                    {
                        "spec_id": task["labels"][0]["attributes"][0]["id"],
                        "value": task["labels"][0]["attributes"][0]["values"][1]
                    },
                    {
                        "spec_id": task["labels"][0]["attributes"][1]["id"],
                        "value": task["labels"][0]["attributes"][1]["default_value"]
                    }
                ],
                "points": [20.0, 0.1, 10, 3.22, 4, 7, 10, 30, 1, 2, 4.44, 5.55],
                "type": "polygon",
                "occluded": True,
            },
            {
                "frame": 2,
                "label_id": task["labels"][1]["id"],
                "group": 1,
                "source": "manual",
                "attributes": [],
                "points": [4, 7, 10, 30, 4, 5.55],
                "type": "polygon",
                "occluded": False,
            }]

            tags_wo_attrs = [{
                "frame": 2,
                "label_id": task["labels"][1]["id"],
                "group": 0,
                "source": "manual",
                "attributes": [],
            }]
            tags_with_attrs = [{
                "frame": 1,
                "label_id": task["labels"][0]["id"],
                "group": 3,
                "source": "manual",
                "attributes": [
                    {
                        "spec_id": task["labels"][0]["attributes"][0]["id"],
                        "value": task["labels"][0]["attributes"][0]["values"][1]
                    },
                    {
                        "spec_id": task["labels"][0]["attributes"][1]["id"],
                        "value": task["labels"][0]["attributes"][1]["default_value"]
                    }
                ],
            }]

            annotations = {
                    "version": 0,
                    "tags": [],
                    "shapes": [],
                    "tracks": [],
                }
            if annotation_format == "CVAT for video 1.1":
                annotations["tracks"] = rectangle_tracks_with_attrs \
                                      + rectangle_tracks_wo_attrs \
                                      + polygon_tracks_wo_attrs

            elif annotation_format == "CVAT for images 1.1":
                annotations["shapes"] = rectangle_shapes_with_attrs \
                                      + rectangle_shapes_wo_attrs \
                                      + polygon_shapes_wo_attrs \
                                      + polygon_shapes_with_attrs
                annotations["tags"] = tags_with_attrs + tags_wo_attrs

            elif annotation_format == "PASCAL VOC 1.1":
                annotations["shapes"] = rectangle_shapes_wo_attrs
                annotations["tags"] = tags_wo_attrs

            elif annotation_format == "YOLO 1.1" or \
                 annotation_format == "TFRecord 1.0":
                annotations["shapes"] = rectangle_shapes_wo_attrs

            elif annotation_format == "COCO 1.0":
                annotations["shapes"] = polygon_shapes_wo_attrs

            elif annotation_format == "Segmentation mask 1.1":
                annotations["shapes"] = rectangle_shapes_wo_attrs \
                                      + polygon_shapes_wo_attrs
                annotations["tracks"] = rectangle_tracks_wo_attrs

            elif annotation_format == "MOT 1.1":
                annotations["shapes"] = rectangle_shapes_wo_attrs
                annotations["tracks"] = rectangle_tracks_wo_attrs

            elif annotation_format == "MOTS PNG 1.0":
                annotations["tracks"] = polygon_tracks_wo_attrs

            elif annotation_format == "LabelMe 3.0":
                annotations["shapes"] = rectangle_shapes_with_attrs \
                                      + rectangle_shapes_wo_attrs \
                                      + polygon_shapes_wo_attrs \
                                      + polygon_shapes_with_attrs

            elif annotation_format == "Datumaro 1.0":
                annotations["shapes"] = rectangle_shapes_with_attrs \
                                      + rectangle_shapes_wo_attrs \
                                      + polygon_shapes_wo_attrs \
                                      + polygon_shapes_with_attrs
                annotations["tags"] = tags_with_attrs + tags_wo_attrs

            elif annotation_format == "ImageNet 1.0":
                annotations["tags"] = tags_wo_attrs

            else:
                raise Exception("Unknown format {}".format(annotation_format))

            return annotations

        response = self._get_formats(annotator)
        self.assertEqual(response.status_code, HTTP_200_OK)
        if annotator is not None:
            data = response.data
        else:
            data = self._get_formats(owner).data
        import_formats = data['importers']
        export_formats = data['exporters']
        self.assertTrue(isinstance(import_formats, list) and import_formats)
        self.assertTrue(isinstance(export_formats, list) and export_formats)
        import_formats = { v['name']: v for v in import_formats }
        export_formats = { v['name']: v for v in export_formats }

        formats = { exp: exp if exp in import_formats else None
            for exp in export_formats }
        if 'CVAT 1.1' in import_formats:
            if 'CVAT for video 1.1' in export_formats:
                formats['CVAT for video 1.1'] = 'CVAT 1.1'
            if 'CVAT for images 1.1' in export_formats:
                formats['CVAT for images 1.1'] = 'CVAT 1.1'
        if set(import_formats) ^ set(export_formats):
            # NOTE: this may not be an error, so we should not fail
            print("The following import formats have no pair:",
                set(import_formats) - set(export_formats))
            print("The following export formats have no pair:",
                set(export_formats) - set(import_formats))

        for export_format, import_format in formats.items():
            with self.subTest(export_format=export_format,
                    import_format=import_format):
                # 1. create task
                task, jobs = self._create_task(owner, assignee)

                # 2. add annotation
                data = _get_initial_annotation(export_format)
                response = self._put_api_v1_tasks_id_annotations(task["id"], annotator, data)
                data["version"] += 1

                self.assertEqual(response.status_code, HTTP_200_OK)
                self._check_response(response, data)

                # 3. download annotation
                response = self._dump_api_v1_tasks_id_annotations(task["id"], annotator,
                    "?format={}".format(export_format))
                if annotator and not export_formats[export_format]['enabled']:
                    self.assertEqual(response.status_code,
                        status.HTTP_405_METHOD_NOT_ALLOWED)
                    continue
                else:
                    self.assertEqual(response.status_code, HTTP_202_ACCEPTED)

                response = self._dump_api_v1_tasks_id_annotations(task["id"], annotator,
                    "?format={}".format(export_format))
                self.assertEqual(response.status_code, HTTP_201_CREATED)

                response = self._dump_api_v1_tasks_id_annotations(task["id"], annotator,
                    "?format={}&action=download".format(export_format))
                self.assertEqual(response.status_code, HTTP_200_OK)

                # 4. check downloaded data
                if annotator is not None:
                    self.assertTrue(response.streaming)
                    content = io.BytesIO(b"".join(response.streaming_content))
                    self._check_dump_content(content, task, jobs, data, export_format)
                    content.seek(0)
                else:
                    content = io.BytesIO()

                # 5. remove annotation form the task
                response = self._delete_api_v1_tasks_id_annotations(task["id"], annotator)
                data["version"] += 1
                self.assertEqual(response.status_code, HTTP_204_NO_CONTENT)

                # 6. upload annotation
                if not import_format:
                    continue

                uploaded_data = {
                    "annotation_file": content,
                }
                response = self._upload_api_v1_tasks_id_annotations(
                    task["id"], annotator, uploaded_data,
                    "format={}".format(import_format))
                self.assertEqual(response.status_code, HTTP_202_ACCEPTED)

                response = self._upload_api_v1_tasks_id_annotations(
                    task["id"], annotator, {},
                    "format={}".format(import_format))
                self.assertEqual(response.status_code, HTTP_201_CREATED)

                # 7. check annotation
                if import_format in {"Segmentation mask 1.1", "MOTS PNG 1.0"}:
                    continue # can't really predict the result to check
                response = self._get_api_v1_tasks_id_annotations(task["id"], annotator)
                self.assertEqual(response.status_code, HTTP_200_OK)

                if annotator is None:
                    continue
                data["version"] += 2 # upload is delete + put
                self._check_response(response, data)

    def _check_dump_content(self, content, task, jobs, data, format_name):
        def etree_to_dict(t):
            d = {t.tag: {} if t.attrib else None}
            children = list(t)
            if children:
                dd = defaultdict(list)
                for dc in map(etree_to_dict, children):
                    for k, v in dc.items():
                        dd[k].append(v)
                d = {t.tag: {k: v[0] if len(v) == 1 else v
                    for k, v in dd.items()}}
            if t.attrib:
                d[t.tag].update(('@' + k, v) for k, v in t.attrib.items())
            if t.text:
                text = t.text.strip()
                if not (children or t.attrib):
                    d[t.tag] = text
            return d

        if format_name in {"CVAT for video 1.1", "CVAT for images 1.1"}:
            with tempfile.TemporaryDirectory() as tmp_dir:
                zipfile.ZipFile(content).extractall(tmp_dir)
                xmls = glob(osp.join(tmp_dir, '**', '*.xml'), recursive=True)
                self.assertTrue(xmls)
                for xml in xmls:
                    xmlroot = ET.parse(xml).getroot()
                    self.assertEqual(xmlroot.tag, "annotations")
                    tags = xmlroot.findall("./meta")
                    self.assertEqual(len(tags), 1)
                    meta = etree_to_dict(tags[0])["meta"]
                    self.assertEqual(meta["task"]["name"], task["name"])
        elif format_name == "PASCAL VOC 1.1":
            self.assertTrue(zipfile.is_zipfile(content))
        elif format_name == "YOLO 1.1":
            self.assertTrue(zipfile.is_zipfile(content))
        elif format_name == "COCO 1.0":
            with tempfile.TemporaryDirectory() as tmp_dir:
                zipfile.ZipFile(content).extractall(tmp_dir)
                jsons = glob(osp.join(tmp_dir, '**', '*.json'), recursive=True)
                self.assertTrue(jsons)
                for json in jsons:
                    coco = coco_loader.COCO(json)
                    self.assertTrue(coco.getAnnIds())
        elif format_name == "TFRecord 1.0":
            self.assertTrue(zipfile.is_zipfile(content))
        elif format_name == "Segmentation mask 1.1":
            self.assertTrue(zipfile.is_zipfile(content))


    def _run_coco_annotation_upload_test(self, user):
        def generate_coco_anno():
            return b"""{
            "categories": [
                {
                "id": 1,
                "name": "car",
                "supercategory": ""
                },
                {
                "id": 2,
                "name": "person",
                "supercategory": ""
                }
            ],
            "images": [
                {
                "coco_url": "",
                "date_captured": "",
                "flickr_url": "",
                "license": 0,
                "id": 0,
                "file_name": "test_1.jpg",
                "height": 720,
                "width": 1280
                }
            ],
            "annotations": [
                {
                "category_id": 1,
                "id": 1,
                "image_id": 0,
                "iscrowd": 0,
                "segmentation": [
                    []
                ],
                "area": 17702.0,
                "bbox": [
                    574.0,
                    407.0,
                    167.0,
                    106.0
                ]
                }
            ]
            }"""

        task, _ = self._create_task(user, user)

        content = io.BytesIO(generate_coco_anno())
        content.seek(0)

        format_name = "COCO 1.0"
        uploaded_data = {
            "annotation_file": content,
        }
        response = self._upload_api_v1_tasks_id_annotations(
            task["id"], user, uploaded_data,
            "format={}".format(format_name))
        self.assertEqual(response.status_code, status.HTTP_202_ACCEPTED)

        response = self._upload_api_v1_tasks_id_annotations(
            task["id"], user, {}, "format={}".format(format_name))
        self.assertEqual(response.status_code, status.HTTP_201_CREATED)

        response = self._get_api_v1_tasks_id_annotations(task["id"], user)
        self.assertEqual(response.status_code, status.HTTP_200_OK)

    def test_api_v1_tasks_id_annotations_admin(self):
        self._run_api_v1_tasks_id_annotations(self.admin, self.assignee,
            self.assignee)

    def test_api_v1_tasks_id_annotations_user(self):
        self._run_api_v1_tasks_id_annotations(self.user, self.assignee,
            self.assignee)

    def test_api_v1_tasks_id_annotations_no_auth(self):
        self._run_api_v1_tasks_id_annotations(self.user, self.assignee, None)

    def test_api_v1_tasks_id_annotations_dump_load_admin(self):
        self._run_api_v1_tasks_id_annotations_dump_load(self.admin, self.assignee,
            self.assignee)

    def test_api_v1_tasks_id_annotations_dump_load_user(self):
        self._run_api_v1_tasks_id_annotations_dump_load(self.user, self.assignee,
            self.assignee)

    def test_api_v1_tasks_id_annotations_dump_load_no_auth(self):
        self._run_api_v1_tasks_id_annotations_dump_load(self.user, self.assignee, None)

    def test_api_v1_tasks_id_annotations_upload_coco_user(self):
        self._run_coco_annotation_upload_test(self.user)

class ServerShareAPITestCase(APITestCase):
    def setUp(self):
        self.client = APIClient()

    @classmethod
    def setUpTestData(cls):
        create_db_users(cls)

    @classmethod
    def setUpClass(cls):
        super().setUpClass()
        path = os.path.join(settings.SHARE_ROOT, "file0.txt")
        open(path, "w").write("test string")
        path = os.path.join(settings.SHARE_ROOT, "test1")
        os.makedirs(path)
        path = os.path.join(path, "file1.txt")
        open(path, "w").write("test string")
        directory = os.path.join(settings.SHARE_ROOT, "test1", "test3")
        os.makedirs(directory)
        path = os.path.join(settings.SHARE_ROOT, "test2")
        os.makedirs(path)
        path = os.path.join(path, "file2.txt")
        open(path, "w").write("test string")

    @classmethod
    def tearDownClass(cls):
        super().tearDownClass()
        path = os.path.join(settings.SHARE_ROOT, "file0.txt")
        os.remove(path)
        path = os.path.join(settings.SHARE_ROOT, "test1")
        shutil.rmtree(path)
        path = os.path.join(settings.SHARE_ROOT, "test2")
        shutil.rmtree(path)

    def _run_api_v1_server_share(self, user, directory):
        with ForceLogin(user, self.client):
            response = self.client.get(
                '/api/v1/server/share?directory={}'.format(directory))

        return response

    def _test_api_v1_server_share(self, user):
        data = [
            {"name": "test1", "type": "DIR"},
            {"name": "test2", "type": "DIR"},
            {"name": "file0.txt", "type": "REG"},
        ]

        response = self._run_api_v1_server_share(user, "/")
        self.assertEqual(response.status_code, status.HTTP_200_OK)
        compare_objects(
            self=self,
            obj1=sorted(data, key=lambda d: d["name"]),
            obj2=sorted(response.data, key=lambda d: d["name"]),
            ignore_keys=[]
        )

        data = [
            {"name": "file1.txt", "type": "REG"},
            {"name": "test3", "type": "DIR"},
        ]
        response = self._run_api_v1_server_share(user, "/test1")
        self.assertEqual(response.status_code, status.HTTP_200_OK)
        compare_objects(
            self=self,
            obj1=sorted(data, key=lambda d: d["name"]),
            obj2=sorted(response.data, key=lambda d: d["name"]),
            ignore_keys=[]
        )

        data = []
        response = self._run_api_v1_server_share(user, "/test1/test3")
        self.assertEqual(response.status_code, status.HTTP_200_OK)
        compare_objects(
            self=self,
            obj1=sorted(data, key=lambda d: d["name"]),
            obj2=sorted(response.data, key=lambda d: d["name"]),
            ignore_keys=[]
        )

        data = [
            {"name": "file2.txt", "type": "REG"},
        ]
        response = self._run_api_v1_server_share(user, "/test2")
        self.assertEqual(response.status_code, status.HTTP_200_OK)
        compare_objects(
            self=self,
            obj1=sorted(data, key=lambda d: d["name"]),
            obj2=sorted(response.data, key=lambda d: d["name"]),
            ignore_keys=[]
        )

        response = self._run_api_v1_server_share(user, "/test4")
        self.assertEqual(response.status_code, status.HTTP_400_BAD_REQUEST)

    def test_api_v1_server_share_admin(self):
        self._test_api_v1_server_share(self.admin)

    def test_api_v1_server_share_owner(self):
        self._test_api_v1_server_share(self.owner)

    def test_api_v1_server_share_assignee(self):
        self._test_api_v1_server_share(self.assignee)

    def test_api_v1_server_share_user(self):
        self._test_api_v1_server_share(self.user)

    def test_api_v1_server_share_annotator(self):
        self._test_api_v1_server_share(self.annotator)

    def test_api_v1_server_share_observer(self):
        self._test_api_v1_server_share(self.observer)

    def test_api_v1_server_share_no_auth(self):
        response = self._run_api_v1_server_share(None, "/")
        self.assertEqual(response.status_code, status.HTTP_401_UNAUTHORIZED)<|MERGE_RESOLUTION|>--- conflicted
+++ resolved
@@ -29,11 +29,7 @@
 from rest_framework.test import APIClient, APITestCase
 
 from cvat.apps.engine.models import (AttributeType, Data, Job, Project,
-<<<<<<< HEAD
-    Segment, StatusChoice, Task, StorageMethodChoice, StorageChoice)
-=======
-    Segment, StatusChoice, Task, Label, StorageMethodChoice)
->>>>>>> 75d2826a
+    Segment, StatusChoice, Task, Label, StorageMethodChoice, StorageChoice)
 from cvat.apps.engine.prepare import prepare_meta, prepare_meta_for_upload
 
 def create_db_users(cls):
