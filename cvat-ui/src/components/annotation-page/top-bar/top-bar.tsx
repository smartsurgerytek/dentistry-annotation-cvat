// Copyright (C) 2020-2022 Intel Corporation
// Copyright (C) 2023 CVAT.ai Corporation
//
// SPDX-License-Identifier: MIT

import React from 'react';
import Input from 'antd/lib/input';
import { Col, Row } from 'antd/lib/grid';

import {
    ActiveControl, CombinedState, ToolsBlockerState, Workspace,
} from 'reducers';
import { usePlugins } from 'utils/hooks';
import LeftGroup from './left-group';
import PlayerButtons from './player-buttons';
import PlayerNavigation from './player-navigation';
import RightGroup from './right-group';

interface Props {
    playing: boolean;
    saving: boolean;
    frameNumber: number;
    frameFilename: string;
    frameDeleted: boolean;
    inputFrameRef: React.RefObject<Input>;
    startFrame: number;
    stopFrame: number;
    undoAction?: string;
    redoAction?: string;
    workspace: Workspace;
    saveShortcut: string;
    undoShortcut: string;
    redoShortcut: string;
    drawShortcut: string;
    switchToolsBlockerShortcut: string;
    playPauseShortcut: string;
    deleteFrameShortcut: string;
    nextFrameShortcut: string;
    previousFrameShortcut: string;
    forwardShortcut: string;
    backwardShortcut: string;
    prevButtonType: string;
    nextButtonType: string;
    focusFrameInputShortcut: string;
    activeControl: ActiveControl;
    toolsBlockerState: ToolsBlockerState;
    deleteFrameAvailable: boolean;
    changeWorkspace(workspace: Workspace): void;
    showStatistics(): void;
    showFilters(): void;
    onSwitchPlay(): void;
    onSaveAnnotation(): void;
    onPrevFrame(): void;
    onNextFrame(): void;
    onForward(): void;
    onBackward(): void;
    onFirstFrame(): void;
    onLastFrame(): void;
    setPrevButtonType(type: 'regular' | 'filtered' | 'empty'): void;
    setNextButtonType(type: 'regular' | 'filtered' | 'empty'): void;
    onSliderChange(value: number): void;
    onInputChange(value: number): void;
    onURLIconClick(): void;
    onUndoClick(): void;
    onRedoClick(): void;
    onFinishDraw(): void;
    onSwitchToolsBlockerState(): void;
    onDeleteFrame(): void;
    onRestoreFrame(): void;
    switchNavigationBlocked(blocked: boolean): void;
    jobInstance: any;
}

export default function AnnotationTopBarComponent(props: Props): JSX.Element {
    const {
        saving,
        undoAction,
        redoAction,
        playing,
        frameNumber,
        frameFilename,
        frameDeleted,
        inputFrameRef,
        startFrame,
        stopFrame,
        workspace,
        saveShortcut,
        undoShortcut,
        redoShortcut,
        drawShortcut,
        switchToolsBlockerShortcut,
        playPauseShortcut,
        deleteFrameShortcut,
        nextFrameShortcut,
        previousFrameShortcut,
        forwardShortcut,
        backwardShortcut,
        prevButtonType,
        nextButtonType,
        focusFrameInputShortcut,
        activeControl,
        toolsBlockerState,
        showStatistics,
        showFilters,
        changeWorkspace,
        onSwitchPlay,
        onSaveAnnotation,
        onPrevFrame,
        onNextFrame,
        onForward,
        onBackward,
        onFirstFrame,
        onLastFrame,
        setPrevButtonType,
        setNextButtonType,
        onSliderChange,
        onInputChange,
        onURLIconClick,
        onUndoClick,
        onRedoClick,
        onFinishDraw,
        onSwitchToolsBlockerState,
        onDeleteFrame,
        deleteFrameAvailable,
        onRestoreFrame,
        switchNavigationBlocked,
        jobInstance,
    } = props;

    const playerPlugins = usePlugins(
        (state: CombinedState) => state.plugins.components.annotationPage.header.player, props,
    );
    const playerItems: [JSX.Element, number][] = [];
    playerItems.push(
        ...playerPlugins.map(({ component: Component, weight }, index) => {
            const component = <Component targetProps={props} key={index} />;
            return [component, weight] as [JSX.Element, number];
        }),
    );

    playerItems.push([(
        <PlayerButtons
            key='player_buttons'
            playing={playing}
            playPauseShortcut={playPauseShortcut}
            deleteFrameShortcut={deleteFrameShortcut}
            nextFrameShortcut={nextFrameShortcut}
            previousFrameShortcut={previousFrameShortcut}
            forwardShortcut={forwardShortcut}
            backwardShortcut={backwardShortcut}
            prevButtonType={prevButtonType}
            nextButtonType={nextButtonType}
            onPrevFrame={onPrevFrame}
            onNextFrame={onNextFrame}
            onForward={onForward}
            onBackward={onBackward}
            onFirstFrame={onFirstFrame}
            onLastFrame={onLastFrame}
            onSwitchPlay={onSwitchPlay}
            setPrevButton={setPrevButtonType}
            setNextButton={setNextButtonType}
        />
    ), 0]);

    playerItems.push([(
        <PlayerNavigation
            key='player_navigation'
            startFrame={startFrame}
            stopFrame={stopFrame}
            playing={playing}
            frameNumber={frameNumber}
            frameFilename={frameFilename}
            frameDeleted={frameDeleted}
            deleteFrameShortcut={deleteFrameShortcut}
            focusFrameInputShortcut={focusFrameInputShortcut}
            inputFrameRef={inputFrameRef}
            onSliderChange={onSliderChange}
            onInputChange={onInputChange}
            onURLIconClick={onURLIconClick}
            onDeleteFrame={onDeleteFrame}
            onRestoreFrame={onRestoreFrame}
            switchNavigationBlocked={switchNavigationBlocked}
        />
    ), 10]);

    return (
        <Row justify='space-between'>
            <LeftGroup
                saving={saving}
                undoAction={undoAction}
                redoAction={redoAction}
                saveShortcut={saveShortcut}
                undoShortcut={undoShortcut}
                redoShortcut={redoShortcut}
                activeControl={activeControl}
                drawShortcut={drawShortcut}
                switchToolsBlockerShortcut={switchToolsBlockerShortcut}
                toolsBlockerState={toolsBlockerState}
                onSaveAnnotation={onSaveAnnotation}
                onUndoClick={onUndoClick}
                onRedoClick={onRedoClick}
                onFinishDraw={onFinishDraw}
                onSwitchToolsBlockerState={onSwitchToolsBlockerState}
            />
            <Col className='cvat-annotation-header-player-group'>
                <Row align='middle'>
<<<<<<< HEAD
                    <PlayerButtons
                        playing={playing}
                        playPauseShortcut={playPauseShortcut}
                        nextFrameShortcut={nextFrameShortcut}
                        previousFrameShortcut={previousFrameShortcut}
                        forwardShortcut={forwardShortcut}
                        backwardShortcut={backwardShortcut}
                        prevButtonType={prevButtonType}
                        nextButtonType={nextButtonType}
                        onPrevFrame={onPrevFrame}
                        onNextFrame={onNextFrame}
                        onForward={onForward}
                        onBackward={onBackward}
                        onFirstFrame={onFirstFrame}
                        onLastFrame={onLastFrame}
                        onSwitchPlay={onSwitchPlay}
                        setPrevButton={setPrevButtonType}
                        setNextButton={setNextButtonType}
                    />
                    <PlayerNavigation
                        startFrame={startFrame}
                        stopFrame={stopFrame}
                        playing={playing}
                        frameNumber={frameNumber}
                        frameFilename={frameFilename}
                        frameDeleted={frameDeleted}
                        deleteFrameShortcut={deleteFrameShortcut}
                        focusFrameInputShortcut={focusFrameInputShortcut}
                        inputFrameRef={inputFrameRef}
                        onSliderChange={onSliderChange}
                        onInputChange={onInputChange}
                        onURLIconClick={onURLIconClick}
                        onDeleteFrame={onDeleteFrame}
                        onRestoreFrame={onRestoreFrame}
                        switchNavigationBlocked={switchNavigationBlocked}
                        deleteFrameAvailable={deleteFrameAvailable}
                    />
=======
                    { playerItems.sort((menuItem1, menuItem2) => menuItem1[1] - menuItem2[1])
                        .map((menuItem) => menuItem[0]) }
>>>>>>> ea6c68f5
                </Row>
            </Col>
            <RightGroup
                workspace={workspace}
                jobInstance={jobInstance}
                changeWorkspace={changeWorkspace}
                showStatistics={showStatistics}
                showFilters={showFilters}
            />
        </Row>
    );
}<|MERGE_RESOLUTION|>--- conflicted
+++ resolved
@@ -180,6 +180,7 @@
             onDeleteFrame={onDeleteFrame}
             onRestoreFrame={onRestoreFrame}
             switchNavigationBlocked={switchNavigationBlocked}
+            deleteFrameAvailable={deleteFrameAvailable}
         />
     ), 10]);
 
@@ -204,48 +205,8 @@
             />
             <Col className='cvat-annotation-header-player-group'>
                 <Row align='middle'>
-<<<<<<< HEAD
-                    <PlayerButtons
-                        playing={playing}
-                        playPauseShortcut={playPauseShortcut}
-                        nextFrameShortcut={nextFrameShortcut}
-                        previousFrameShortcut={previousFrameShortcut}
-                        forwardShortcut={forwardShortcut}
-                        backwardShortcut={backwardShortcut}
-                        prevButtonType={prevButtonType}
-                        nextButtonType={nextButtonType}
-                        onPrevFrame={onPrevFrame}
-                        onNextFrame={onNextFrame}
-                        onForward={onForward}
-                        onBackward={onBackward}
-                        onFirstFrame={onFirstFrame}
-                        onLastFrame={onLastFrame}
-                        onSwitchPlay={onSwitchPlay}
-                        setPrevButton={setPrevButtonType}
-                        setNextButton={setNextButtonType}
-                    />
-                    <PlayerNavigation
-                        startFrame={startFrame}
-                        stopFrame={stopFrame}
-                        playing={playing}
-                        frameNumber={frameNumber}
-                        frameFilename={frameFilename}
-                        frameDeleted={frameDeleted}
-                        deleteFrameShortcut={deleteFrameShortcut}
-                        focusFrameInputShortcut={focusFrameInputShortcut}
-                        inputFrameRef={inputFrameRef}
-                        onSliderChange={onSliderChange}
-                        onInputChange={onInputChange}
-                        onURLIconClick={onURLIconClick}
-                        onDeleteFrame={onDeleteFrame}
-                        onRestoreFrame={onRestoreFrame}
-                        switchNavigationBlocked={switchNavigationBlocked}
-                        deleteFrameAvailable={deleteFrameAvailable}
-                    />
-=======
                     { playerItems.sort((menuItem1, menuItem2) => menuItem1[1] - menuItem2[1])
                         .map((menuItem) => menuItem[0]) }
->>>>>>> ea6c68f5
                 </Row>
             </Col>
             <RightGroup
