<<<<<<< HEAD
/* eslint-disable no-undef */
=======
>>>>>>> e786f198
// Copyright (C) 2020 Intel Corporation
//
// SPDX-License-Identifier: MIT

/// <reference types="cypress" />

import { taskName } from '../../support/const';

context('Actions on polylines', () => {
    const caseId = '11';
    const newLabelName = `New label for case ${caseId}`;
    const createPolylinesShape = {
        type: 'Shape',
        switchLabel: false,
        pointsMap: [
            { x: 200, y: 200 },
            { x: 250, y: 200 },
            { x: 250, y: 250 },
        ],
        complete: true,
        numberOfPoints: null,
    };
    const createPolylinesTrack = {
        type: 'Track',
        switchLabel: false,
        pointsMap: [
            { x: 300, y: 200 },
            { x: 350, y: 200 },
            { x: 350, y: 350 },
        ],
        complete: true,
        numberOfPoints: null,
    };
    const createPolylinesShapePoints = {
        type: 'Shape',
        switchLabel: false,
        pointsMap: [
            { x: 400, y: 200 },
            { x: 450, y: 200 },
            { x: 450, y: 250 },
            { x: 400, y: 350 },
            { x: 380, y: 330 },
        ],
        numberOfPoints: 5,
    };
    const createPolylinesTrackPoints = {
        type: 'Track',
        switchLabel: false,
        pointsMap: [
            { x: 500, y: 200 },
            { x: 550, y: 200 },
            { x: 550, y: 250 },
            { x: 500, y: 350 },
            { x: 480, y: 330 },
        ],
        numberOfPoints: 5,
    };
    const createPolylinesShapeSwitchLabel = {
        type: 'Shape',
        switchLabel: true,
        labelName: newLabelName,
        pointsMap: [
            { x: 600, y: 200 },
            { x: 650, y: 200 },
            { x: 650, y: 250 },
        ],
        complete: true,
        numberOfPoints: null,
    };
    const createPolylinesTrackSwitchLabel = {
        type: 'Track',
        switchLabel: true,
        labelName: newLabelName,
        pointsMap: [
            { x: 700, y: 200 },
            { x: 750, y: 200 },
            { x: 750, y: 250 },
        ],
        complete: true,
        numberOfPoints: null,
    };

    before(() => {
        cy.openTask(taskName);
        cy.addNewLabel(newLabelName);
        cy.openJob();
    });

    describe(`Testing case "${caseId}"`, () => {
        it('Draw a polylines shape, track', () => {
            cy.createPolyline(createPolylinesShape);
            cy.createPolyline(createPolylinesTrack);
        });
        it('Draw a polylines shape, track with use parameter "number of points"', () => {
            cy.createPolyline(createPolylinesShapePoints);
            cy.createPolyline(createPolylinesTrackPoints);
        });
        it('Draw a polylines shape, track with second label', () => {
            cy.createPolyline(createPolylinesShapeSwitchLabel);
            cy.createPolyline(createPolylinesTrackSwitchLabel);
        });
    });
});<|MERGE_RESOLUTION|>--- conflicted
+++ resolved
@@ -1,7 +1,3 @@
-<<<<<<< HEAD
-/* eslint-disable no-undef */
-=======
->>>>>>> e786f198
 // Copyright (C) 2020 Intel Corporation
 //
 // SPDX-License-Identifier: MIT
