--- conflicted
+++ resolved
@@ -380,13 +380,9 @@
             type: JobType.ANNOTATION,
             start_frame: undefined,
             stop_frame: undefined,
-<<<<<<< HEAD
             frame_count: undefined,
-            project_id: null,
-=======
             project_id: undefined,
             guide_id: null,
->>>>>>> ea6c68f5
             task_id: undefined,
             labels: [],
             dimension: undefined,
@@ -772,15 +768,12 @@
                     type: job.type,
                     start_frame: job.start_frame,
                     stop_frame: job.stop_frame,
-<<<<<<< HEAD
                     frame_count: job.frame_count,
-                    created_date: job.created_date,
-=======
                     guide_id: job.guide_id,
                     issues: job.issues,
->>>>>>> ea6c68f5
                     updated_date: job.updated_date,
-
+                    created_date: job.created_date,
+                  
                     // following fields also returned when doing API request /jobs/<id>
                     // here we know them from task and append to constructor
                     task_id: data.id,
